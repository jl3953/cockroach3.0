// Copyright 2014 The Cockroach Authors.
//
// Use of this software is governed by the Business Source License
// included in the file licenses/BSL.txt.
//
// As of the Change Date specified in that file, in accordance with
// the Business Source License, use of this software will be governed
// by the Apache License, Version 2.0, included in the file
// licenses/APL.txt.

package server

import (
	"compress/gzip"
	"context"
	"crypto/tls"
	"fmt"
	"io"
	"io/ioutil"
	"math"
	"net"
	"net/http"
	"os"
	"path/filepath"
	"runtime"
	"strings"
	"sync"
	"sync/atomic"
	"time"

	"github.com/cockroachdb/cmux"
	"github.com/cockroachdb/cockroach/pkg/base"
	"github.com/cockroachdb/cockroach/pkg/blobs"
	"github.com/cockroachdb/cockroach/pkg/blobs/blobspb"
	"github.com/cockroachdb/cockroach/pkg/clusterversion"
	"github.com/cockroachdb/cockroach/pkg/gossip"
	"github.com/cockroachdb/cockroach/pkg/jobs"
	"github.com/cockroachdb/cockroach/pkg/jobs/jobsprotectedts"
	"github.com/cockroachdb/cockroach/pkg/keys"
	"github.com/cockroachdb/cockroach/pkg/kv"
	"github.com/cockroachdb/cockroach/pkg/kv/bulk"
	"github.com/cockroachdb/cockroach/pkg/kv/kvclient/kvcoord"
	"github.com/cockroachdb/cockroach/pkg/kv/kvserver"
	"github.com/cockroachdb/cockroach/pkg/kv/kvserver/closedts/container"
	"github.com/cockroachdb/cockroach/pkg/kv/kvserver/protectedts"
	"github.com/cockroachdb/cockroach/pkg/kv/kvserver/protectedts/ptprovider"
	"github.com/cockroachdb/cockroach/pkg/kv/kvserver/protectedts/ptreconcile"
	"github.com/cockroachdb/cockroach/pkg/kv/kvserver/reports"
	"github.com/cockroachdb/cockroach/pkg/kv/kvserver/storagebase"
	"github.com/cockroachdb/cockroach/pkg/roachpb"
	"github.com/cockroachdb/cockroach/pkg/rpc"
	"github.com/cockroachdb/cockroach/pkg/rpc/nodedialer"
	"github.com/cockroachdb/cockroach/pkg/server/debug"
	"github.com/cockroachdb/cockroach/pkg/server/goroutinedumper"
	"github.com/cockroachdb/cockroach/pkg/server/heapprofiler"
	"github.com/cockroachdb/cockroach/pkg/server/serverpb"
	"github.com/cockroachdb/cockroach/pkg/server/status"
	"github.com/cockroachdb/cockroach/pkg/server/telemetry"
	"github.com/cockroachdb/cockroach/pkg/settings"
	"github.com/cockroachdb/cockroach/pkg/settings/cluster"
	"github.com/cockroachdb/cockroach/pkg/sql"
	"github.com/cockroachdb/cockroach/pkg/sql/colexec"
	"github.com/cockroachdb/cockroach/pkg/sql/distsql"
	"github.com/cockroachdb/cockroach/pkg/sql/execinfra"
	"github.com/cockroachdb/cockroach/pkg/sql/execinfrapb"
	_ "github.com/cockroachdb/cockroach/pkg/sql/gcjob" // register jobs declared outside of pkg/sql
	"github.com/cockroachdb/cockroach/pkg/sql/gcjob/gcjobnotifier"
	"github.com/cockroachdb/cockroach/pkg/sql/pgwire"
	"github.com/cockroachdb/cockroach/pkg/sql/querycache"
	"github.com/cockroachdb/cockroach/pkg/sql/sem/tree"
	"github.com/cockroachdb/cockroach/pkg/sql/sessiondata"
	"github.com/cockroachdb/cockroach/pkg/sql/sqlutil"
	"github.com/cockroachdb/cockroach/pkg/sql/stats"
	"github.com/cockroachdb/cockroach/pkg/sql/stmtdiagnostics"
	"github.com/cockroachdb/cockroach/pkg/sqlmigrations"
	"github.com/cockroachdb/cockroach/pkg/storage"
	"github.com/cockroachdb/cockroach/pkg/storage/cloud"
	"github.com/cockroachdb/cockroach/pkg/storage/enginepb"
	"github.com/cockroachdb/cockroach/pkg/ts"
	"github.com/cockroachdb/cockroach/pkg/ui"
	"github.com/cockroachdb/cockroach/pkg/util"
	"github.com/cockroachdb/cockroach/pkg/util/envutil"
	"github.com/cockroachdb/cockroach/pkg/util/hlc"
	"github.com/cockroachdb/cockroach/pkg/util/httputil"
	"github.com/cockroachdb/cockroach/pkg/util/log"
	"github.com/cockroachdb/cockroach/pkg/util/metric"
	"github.com/cockroachdb/cockroach/pkg/util/mon"
	"github.com/cockroachdb/cockroach/pkg/util/netutil"
	"github.com/cockroachdb/cockroach/pkg/util/protoutil"
	"github.com/cockroachdb/cockroach/pkg/util/retry"
	"github.com/cockroachdb/cockroach/pkg/util/stop"
	"github.com/cockroachdb/cockroach/pkg/util/syncutil"
	"github.com/cockroachdb/cockroach/pkg/util/timeutil"
	"github.com/cockroachdb/cockroach/pkg/util/tracing"
	"github.com/cockroachdb/cockroach/pkg/util/uuid"
	"github.com/cockroachdb/logtags"
	raven "github.com/getsentry/raven-go"
	gwruntime "github.com/grpc-ecosystem/grpc-gateway/runtime"
	"github.com/marusama/semaphore"
	"github.com/opentracing/opentracing-go"
	"github.com/pkg/errors"
	"google.golang.org/grpc"
	"google.golang.org/grpc/metadata"
)

var (
	// Allocation pool for gzipResponseWriters.
	gzipResponseWriterPool sync.Pool

	forwardClockJumpCheckEnabled = settings.RegisterPublicBoolSetting(
		"server.clock.forward_jump_check_enabled",
		"if enabled, forward clock jumps > max_offset/2 will cause a panic",
		false,
	)

	persistHLCUpperBoundInterval = settings.RegisterPublicDurationSetting(
		"server.clock.persist_upper_bound_interval",
		"the interval between persisting the wall time upper bound of the clock. The clock "+
			"does not generate a wall time greater than the persisted timestamp and will panic if "+
			"it sees a wall time greater than this value. When cockroach starts, it waits for the "+
			"wall time to catch-up till this persisted timestamp. This guarantees monotonic wall "+
			"time across server restarts. Not setting this or setting a value of 0 disables this "+
			"feature.",
		0,
	)
)

// TODO(peter): Until go1.11, ServeMux.ServeHTTP was not safe to call
// concurrently with ServeMux.Handle. So we provide our own wrapper with proper
// locking. Slightly less efficient because it locks unnecessarily, but
// safe. See TestServeMuxConcurrency. Should remove once we've upgraded to
// go1.11.
type safeServeMux struct {
	mu  syncutil.RWMutex
	mux http.ServeMux
}

func (mux *safeServeMux) Handle(pattern string, handler http.Handler) {
	mux.mu.Lock()
	mux.mux.Handle(pattern, handler)
	mux.mu.Unlock()
}

func (mux *safeServeMux) ServeHTTP(w http.ResponseWriter, r *http.Request) {
	mux.mu.RLock()
	mux.mux.ServeHTTP(w, r)
	mux.mu.RUnlock()
}

// Server is the cockroach server node.
type Server struct {
	nodeIDContainer base.NodeIDContainer

	cfg        Config
	st         *cluster.Settings
	mux        safeServeMux
	clock      *hlc.Clock
	startTime  time.Time
	rpcContext *rpc.Context
	// The gRPC server on which the different RPC handlers will be registered.
	grpc             *grpcServer
	gossip           *gossip.Gossip
	nodeDialer       *nodedialer.Dialer
	nodeLiveness     *kvserver.NodeLiveness
	storePool        *kvserver.StorePool
	tcsFactory       *kvcoord.TxnCoordSenderFactory
	distSender       *kvcoord.DistSender
	db               *kv.DB
	pgServer         *pgwire.Server
	distSQLServer    *distsql.ServerImpl
	node             *Node
	registry         *metric.Registry
	recorder         *status.MetricsRecorder
	runtime          *status.RuntimeStatSampler
	admin            *adminServer
	status           *statusServer
	authentication   *authenticationServer
	initServer       *initServer
	tsDB             *ts.DB
	tsServer         ts.Server
	raftTransport    *kvserver.RaftTransport
	stopper          *stop.Stopper
	execCfg          *sql.ExecutorConfig
	internalExecutor *sql.InternalExecutor
	leaseMgr         *sql.LeaseManager
	blobService      *blobs.Service
	debug            *debug.Server
	// sessionRegistry can be queried for info on running SQL sessions. It is
	// shared between the sql.Server and the statusServer.
	sessionRegistry        *sql.SessionRegistry
	jobRegistry            *jobs.Registry
	migMgr                 *sqlmigrations.Manager
	statsRefresher         *stats.Refresher
	replicationReporter    *reports.Reporter
	temporaryObjectCleaner *sql.TemporaryObjectCleaner
	engines                Engines
	internalMemMetrics     sql.MemoryMetrics
	adminMemMetrics        sql.MemoryMetrics
	// sqlMemMetrics are used to track memory usage of sql sessions.
	sqlMemMetrics           sql.MemoryMetrics
	protectedtsProvider     protectedts.Provider
	protectedtsReconciler   *ptreconcile.Reconciler
	stmtDiagnosticsRegistry *stmtdiagnostics.Registry
}

// NewServer creates a Server from a server.Config.
func NewServer(cfg Config, stopper *stop.Stopper) (*Server, error) {
	if err := cfg.ValidateAddrs(context.Background()); err != nil {
		return nil, err
	}

	st := cfg.Settings

	if cfg.AmbientCtx.Tracer == nil {
		panic(errors.New("no tracer set in AmbientCtx"))
	}

	var clock *hlc.Clock
	if cfg.ClockDevicePath != "" {
		clockSrc, err := hlc.MakeClockSource(context.Background(), cfg.ClockDevicePath)
		if err != nil {
			return nil, errors.Wrap(err, "instantiating clock source")
		}
		clock = hlc.NewClock(clockSrc.UnixNano, time.Duration(cfg.MaxOffset))
	} else {
		clock = hlc.NewClock(hlc.UnixNano, time.Duration(cfg.MaxOffset))
	}
	s := &Server{
		st:       st,
		clock:    clock,
		stopper:  stopper,
		cfg:      cfg,
		registry: metric.NewRegistry(),
	}

	// If the tracer has a Close function, call it after the server stops.
	if tr, ok := cfg.AmbientCtx.Tracer.(stop.Closer); ok {
		stopper.AddCloser(tr)
	}

	// Attempt to load TLS configs right away, failures are permanent.
	if !cfg.Insecure {
		// TODO(peter): Call methods on CertificateManager directly. Need to call
		// base.wrapError or similar on the resulting error.
		if _, err := cfg.GetServerTLSConfig(); err != nil {
			return nil, err
		}
		if _, err := cfg.GetUIServerTLSConfig(); err != nil {
			return nil, err
		}
		if _, err := cfg.GetClientTLSConfig(); err != nil {
			return nil, err
		}
		cm, err := cfg.GetCertificateManager()
		if err != nil {
			return nil, err
		}
		cm.RegisterSignalHandler(stopper)
		s.registry.AddMetricStruct(cm.Metrics())
	}

	// Add a dynamic log tag value for the node ID.
	//
	// We need to pass an ambient context to the various server components, but we
	// won't know the node ID until we Start(). At that point it's too late to
	// change the ambient contexts in the components (various background processes
	// will have already started using them).
	//
	// NodeIDContainer allows us to add the log tag to the context now and update
	// the value asynchronously. It's not significantly more expensive than a
	// regular tag since it's just doing an (atomic) load when a log/trace message
	// is constructed. The node ID is set by the Store if this host was
	// bootstrapped; otherwise a new one is allocated in Node.
	s.cfg.AmbientCtx.AddLogTag("n", &s.nodeIDContainer)

	ctx := s.AnnotateCtx(context.Background())

	// Check the compatibility between the configured addresses and that
	// provided in certificates. This also logs the certificate
	// addresses in all cases to aid troubleshooting.
	// This must be called after the certificate manager was initialized
	// and after ValidateAddrs().
	s.cfg.CheckCertificateAddrs(ctx)

	if knobs := s.cfg.TestingKnobs.Server; knobs != nil {
		serverKnobs := knobs.(*TestingKnobs)
		s.rpcContext = rpc.NewContextWithTestingKnobs(
			s.cfg.AmbientCtx, s.cfg.Config, s.clock, s.stopper, cfg.Settings,
			serverKnobs.ContextTestingKnobs,
		)
	} else {
		s.rpcContext = rpc.NewContext(s.cfg.AmbientCtx, s.cfg.Config, s.clock, s.stopper,
			cfg.Settings)
	}
	s.rpcContext.HeartbeatCB = func() {
		if err := s.rpcContext.RemoteClocks.VerifyClockOffset(ctx); err != nil {
			log.Fatal(ctx, err)
		}
	}
	s.registry.AddMetricStruct(s.rpcContext.Metrics())

	s.grpc = newGRPCServer(s.rpcContext)

	s.gossip = gossip.New(
		s.cfg.AmbientCtx,
		&s.rpcContext.ClusterID,
		&s.nodeIDContainer,
		s.rpcContext,
		s.grpc.Server,
		s.stopper,
		s.registry,
		s.cfg.Locality,
		&s.cfg.DefaultZoneConfig,
	)
	s.nodeDialer = nodedialer.New(s.rpcContext, gossip.AddressResolver(s.gossip))

	// Create blob service for inter-node file sharing.
	var err error
	s.blobService, err = blobs.NewBlobService(s.ClusterSettings().ExternalIODir)
	if err != nil {
		return nil, errors.Wrap(err, "creating blob service")
	}
	blobspb.RegisterBlobServer(s.grpc.Server, s.blobService)

	// A custom RetryOptions is created which uses stopper.ShouldQuiesce() as
	// the Closer. This prevents infinite retry loops from occurring during
	// graceful server shutdown
	//
	// Such a loop occurs when the DistSender attempts a connection to the
	// local server during shutdown, and receives an internal server error (HTTP
	// Code 5xx). This is the correct error for a server to return when it is
	// shutting down, and is normally retryable in a cluster environment.
	// However, on a single-node setup (such as a test), retries will never
	// succeed because the only server has been shut down; thus, the
	// DistSender needs to know that it should not retry in this situation.
	var clientTestingKnobs kvcoord.ClientTestingKnobs
	if kvKnobs := s.cfg.TestingKnobs.KVClient; kvKnobs != nil {
		clientTestingKnobs = *kvKnobs.(*kvcoord.ClientTestingKnobs)
	}
	retryOpts := s.cfg.RetryOptions
	if retryOpts == (retry.Options{}) {
		retryOpts = base.DefaultRetryOptions()
	}
	retryOpts.Closer = s.stopper.ShouldQuiesce()
	distSenderCfg := kvcoord.DistSenderConfig{
		AmbientCtx:      s.cfg.AmbientCtx,
		Settings:        st,
		Clock:           s.clock,
		RPCContext:      s.rpcContext,
		RPCRetryOptions: &retryOpts,
		TestingKnobs:    clientTestingKnobs,
		NodeDialer:      s.nodeDialer,
	}
	s.distSender = kvcoord.NewDistSender(distSenderCfg, s.gossip)
	s.registry.AddMetricStruct(s.distSender.Metrics())

	txnMetrics := kvcoord.MakeTxnMetrics(s.cfg.HistogramWindowInterval())
	s.registry.AddMetricStruct(txnMetrics)
	txnCoordSenderFactoryCfg := kvcoord.TxnCoordSenderFactoryConfig{
		AmbientCtx:   s.cfg.AmbientCtx,
		Settings:     st,
		Clock:        s.clock,
		Stopper:      s.stopper,
		Linearizable: s.cfg.Linearizable,
		Metrics:      txnMetrics,
		TestingKnobs: clientTestingKnobs,
	}
	s.tcsFactory = kvcoord.NewTxnCoordSenderFactory(txnCoordSenderFactoryCfg, s.distSender)

	dbCtx := kv.DefaultDBContext()
	dbCtx.NodeID = &s.nodeIDContainer
	dbCtx.Stopper = s.stopper
	s.db = kv.NewDBWithContext(s.cfg.AmbientCtx, s.tcsFactory, s.clock, dbCtx)
<<<<<<< HEAD
	s.db.CreateCicadaClients(16, "node-11:50051")
=======
	// TODO jenndebug implementDemotion
	s.db.CreateCicadaClients(12, "localhost:50051")
>>>>>>> 5af88e58

	nlActive, nlRenewal := s.cfg.NodeLivenessDurations()

	s.nodeLiveness = kvserver.NewNodeLiveness(
		s.cfg.AmbientCtx,
		s.clock,
		s.db,
		s.engines,
		s.gossip,
		nlActive,
		nlRenewal,
		s.st,
		s.cfg.HistogramWindowInterval(),
	)
	s.registry.AddMetricStruct(s.nodeLiveness.Metrics())

	s.storePool = kvserver.NewStorePool(
		s.cfg.AmbientCtx,
		s.st,
		s.gossip,
		s.clock,
		s.nodeLiveness.GetNodeCount,
		kvserver.MakeStorePoolNodeLivenessFunc(s.nodeLiveness),
		/* deterministic */ false,
	)

	s.raftTransport = kvserver.NewRaftTransport(
		s.cfg.AmbientCtx, st, s.nodeDialer, s.grpc.Server, s.stopper,
	)

	// Set up internal memory metrics for use by internal SQL executors.
	s.internalMemMetrics = sql.MakeMemMetrics("internal", cfg.HistogramWindowInterval())
	s.registry.AddMetricStruct(s.internalMemMetrics)

	// We do not set memory monitors or a noteworthy limit because the children of
	// this monitor will be setting their own noteworthy limits.
	rootSQLMemoryMonitor := mon.MakeMonitor(
		"root",
		mon.MemoryResource,
		nil,           /* curCount */
		nil,           /* maxHist */
		-1,            /* increment: use default increment */
		math.MaxInt64, /* noteworthy */
		st,
	)
	rootSQLMemoryMonitor.Start(context.Background(), nil, mon.MakeStandaloneBudget(s.cfg.SQLMemoryPoolSize))

	// bulkMemoryMonitor is the parent to all child SQL monitors tracking bulk
	// operations (IMPORT, index backfill). It is itself a child of the
	// ParentMemoryMonitor.
	bulkMemoryMonitor := mon.MakeMonitorInheritWithLimit("bulk-mon", 0 /* limit */, &rootSQLMemoryMonitor)
	bulkMetrics := bulk.MakeBulkMetrics(cfg.HistogramWindowInterval())
	s.registry.AddMetricStruct(bulkMetrics)
	bulkMemoryMonitor.SetMetrics(bulkMetrics.CurBytesCount, bulkMetrics.MaxBytesHist)
	bulkMemoryMonitor.Start(context.Background(), &rootSQLMemoryMonitor, mon.BoundAccount{})

	// Set up the DistSQL temp engine.

	useStoreSpec := cfg.Stores.Specs[s.cfg.TempStorageConfig.SpecIdx]
	tempEngine, tempFS, err := storage.NewTempEngine(ctx, s.cfg.StorageEngine, s.cfg.TempStorageConfig, useStoreSpec)
	if err != nil {
		return nil, errors.Wrap(err, "creating temp storage")
	}
	s.stopper.AddCloser(tempEngine)
	// Remove temporary directory linked to tempEngine after closing
	// tempEngine.
	s.stopper.AddCloser(stop.CloserFn(func() {
		firstStore := cfg.Stores.Specs[s.cfg.TempStorageConfig.SpecIdx]
		var err error
		if firstStore.InMemory {
			// First store is in-memory so we remove the temp
			// directory directly since there is no record file.
			err = os.RemoveAll(s.cfg.TempStorageConfig.Path)
		} else {
			// If record file exists, we invoke CleanupTempDirs to
			// also remove the record after the temp directory is
			// removed.
			recordPath := filepath.Join(firstStore.Path, TempDirsRecordFilename)
			err = storage.CleanupTempDirs(recordPath)
		}
		if err != nil {
			log.Errorf(context.TODO(), "could not remove temporary store directory: %v", err.Error())
		}
	}))

	// Set up admin memory metrics for use by admin SQL executors.
	s.adminMemMetrics = sql.MakeMemMetrics("admin", cfg.HistogramWindowInterval())
	s.registry.AddMetricStruct(s.adminMemMetrics)

	s.tsDB = ts.NewDB(s.db, s.cfg.Settings)
	s.registry.AddMetricStruct(s.tsDB.Metrics())
	nodeCountFn := func() int64 {
		return s.nodeLiveness.Metrics().LiveNodes.Value()
	}
	s.tsServer = ts.MakeServer(s.cfg.AmbientCtx, s.tsDB, nodeCountFn, s.cfg.TimeSeriesServerConfig, s.stopper)

	// The InternalExecutor will be further initialized later, as we create more
	// of the server's components. There's a circular dependency - many things
	// need an InternalExecutor, but the InternalExecutor needs an ExecutorConfig,
	// which in turn needs many things. That's why everybody that needs an
	// InternalExecutor uses this one instance.
	internalExecutor := &sql.InternalExecutor{}

	// This function defines how ExternalStorage objects are created.
	externalStorage := func(ctx context.Context, dest roachpb.ExternalStorage) (cloud.ExternalStorage, error) {
		return cloud.MakeExternalStorage(
			ctx, dest, s.cfg.ExternalIOConfig, st,
			blobs.NewBlobClientFactory(
				s.nodeIDContainer.Get(),
				s.nodeDialer,
				st.ExternalIODir,
			),
		)
	}
	externalStorageFromURI := func(ctx context.Context, uri string) (cloud.ExternalStorage, error) {
		return cloud.ExternalStorageFromURI(
			ctx, uri, s.cfg.ExternalIOConfig, st,
			blobs.NewBlobClientFactory(
				s.nodeIDContainer.Get(),
				s.nodeDialer,
				st.ExternalIODir,
			),
		)
	}

	if s.protectedtsProvider, err = ptprovider.New(ptprovider.Config{
		DB:               s.db,
		InternalExecutor: internalExecutor,
		Settings:         st,
	}); err != nil {
		return nil, err
	}

	// Similarly for execCfg.
	var execCfg sql.ExecutorConfig

	// TODO(bdarnell): make StoreConfig configurable.
	storeCfg := kvserver.StoreConfig{
		DefaultZoneConfig:       &s.cfg.DefaultZoneConfig,
		Settings:                st,
		AmbientCtx:              s.cfg.AmbientCtx,
		RaftConfig:              s.cfg.RaftConfig,
		Clock:                   s.clock,
		DB:                      s.db,
		Gossip:                  s.gossip,
		NodeLiveness:            s.nodeLiveness,
		Transport:               s.raftTransport,
		NodeDialer:              s.nodeDialer,
		RPCContext:              s.rpcContext,
		ScanInterval:            s.cfg.ScanInterval,
		ScanMinIdleTime:         s.cfg.ScanMinIdleTime,
		ScanMaxIdleTime:         s.cfg.ScanMaxIdleTime,
		TimestampCachePageSize:  s.cfg.TimestampCachePageSize,
		HistogramWindowInterval: s.cfg.HistogramWindowInterval(),
		StorePool:               s.storePool,
		SQLExecutor:             internalExecutor,
		LogRangeEvents:          s.cfg.EventLogEnabled,
		RangeDescriptorCache:    s.distSender.RangeDescriptorCache(),
		TimeSeriesDataStore:     s.tsDB,

		// Initialize the closed timestamp subsystem. Note that it won't
		// be ready until it is .Start()ed, but the grpc server can be
		// registered early.
		ClosedTimestamp: container.NewContainer(container.Config{
			Settings: st,
			Stopper:  s.stopper,
			Clock:    s.nodeLiveness.AsLiveClock(),
			// NB: s.node is not defined at this point, but it will be
			// before this is ever called.
			Refresh: func(rangeIDs ...roachpb.RangeID) {
				for _, rangeID := range rangeIDs {
					repl, _, err := s.node.stores.GetReplicaForRangeID(rangeID)
					if err != nil || repl == nil {
						continue
					}
					repl.EmitMLAI()
				}
			},
			Dialer: s.nodeDialer.CTDialer(),
		}),

		EnableEpochRangeLeases:  true,
		ExternalStorage:         externalStorage,
		ExternalStorageFromURI:  externalStorageFromURI,
		ProtectedTimestampCache: s.protectedtsProvider,
	}
	if storeTestingKnobs := s.cfg.TestingKnobs.Store; storeTestingKnobs != nil {
		storeCfg.TestingKnobs = *storeTestingKnobs.(*kvserver.StoreTestingKnobs)
	}

	s.recorder = status.NewMetricsRecorder(s.clock, s.nodeLiveness, s.rpcContext, s.gossip, st)
	s.registry.AddMetricStruct(s.rpcContext.RemoteClocks.Metrics())

	s.runtime = status.NewRuntimeStatSampler(ctx, s.clock)
	s.registry.AddMetricStruct(s.runtime)

	s.node = NewNode(
		storeCfg, s.recorder, s.registry, s.stopper,
		txnMetrics, nil /* execCfg */, &s.rpcContext.ClusterID, cfg.JoinList,
		cfg.Addr)
	roachpb.RegisterInternalServer(s.grpc.Server, s.node)
	kvserver.RegisterPerReplicaServer(s.grpc.Server, s.node.perReplicaServer)
	s.node.storeCfg.ClosedTimestamp.RegisterClosedTimestampServer(s.grpc.Server)
	s.replicationReporter = reports.NewReporter(
		s.db, s.node.stores, s.storePool,
		s.ClusterSettings(), s.nodeLiveness, internalExecutor)

	s.sessionRegistry = sql.NewSessionRegistry()
	var jobAdoptionStopFile string
	for _, spec := range s.cfg.Stores.Specs {
		if !spec.InMemory && spec.Path != "" {
			jobAdoptionStopFile = filepath.Join(spec.Path, jobs.PreventAdoptionFile)
			break
		}
	}
	s.jobRegistry = jobs.MakeRegistry(
		s.cfg.AmbientCtx,
		s.stopper,
		s.clock,
		s.db,
		internalExecutor,
		&s.nodeIDContainer,
		st,
		s.cfg.HistogramWindowInterval(),
		func(opName, user string) (interface{}, func()) {
			// This is a hack to get around a Go package dependency cycle. See comment
			// in sql/jobs/registry.go on planHookMaker.
			return sql.NewInternalPlanner(opName, nil, user, &sql.MemoryMetrics{}, &execCfg)
		},
		jobAdoptionStopFile,
	)
	s.registry.AddMetricStruct(s.jobRegistry.MetricsStruct())
	s.protectedtsReconciler = ptreconcile.NewReconciler(ptreconcile.Config{
		Settings: s.st,
		Stores:   s.node.stores,
		DB:       s.db,
		Storage:  s.protectedtsProvider,
		Cache:    s.protectedtsProvider,
		StatusFuncs: ptreconcile.StatusFuncs{
			jobsprotectedts.MetaType: jobsprotectedts.MakeStatusFunc(s.jobRegistry),
		},
	})
	s.registry.AddMetricStruct(s.protectedtsReconciler.Metrics())

	distSQLMetrics := execinfra.MakeDistSQLMetrics(cfg.HistogramWindowInterval())
	s.registry.AddMetricStruct(distSQLMetrics)

	gcJobNotifier := gcjobnotifier.New(cfg.Settings, s.gossip, s.stopper)

	// Set up Lease Manager
	var lmKnobs sql.LeaseManagerTestingKnobs
	if leaseManagerTestingKnobs := cfg.TestingKnobs.SQLLeaseManager; leaseManagerTestingKnobs != nil {
		lmKnobs = *leaseManagerTestingKnobs.(*sql.LeaseManagerTestingKnobs)
	}
	s.leaseMgr = sql.NewLeaseManager(
		s.cfg.AmbientCtx,
		&s.nodeIDContainer,
		s.db,
		s.clock,
		nil, /* internalExecutor - will be set later because of circular dependencies */
		st,
		lmKnobs,
		s.stopper,
		s.cfg.LeaseManagerConfig,
	)

	// Set up the DistSQL server.
	distSQLCfg := execinfra.ServerConfig{
		AmbientContext: s.cfg.AmbientCtx,
		Settings:       st,
		RuntimeStats:   s.runtime,
		DB:             s.db,
		Executor:       internalExecutor,
		FlowDB:         kv.NewDB(s.cfg.AmbientCtx, s.tcsFactory, s.clock),
		RPCContext:     s.rpcContext,
		Stopper:        s.stopper,
		NodeID:         &s.nodeIDContainer,
		ClusterID:      &s.rpcContext.ClusterID,
		ClusterName:    s.cfg.ClusterName,

		TempStorage:     tempEngine,
		TempStoragePath: s.cfg.TempStorageConfig.Path,
		TempFS:          tempFS,
		// COCKROACH_VEC_MAX_OPEN_FDS specifies the maximum number of open file
		// descriptors that the vectorized execution engine may have open at any
		// one time. This limit is implemented as a weighted semaphore acquired
		// before opening files.
		VecFDSemaphore: semaphore.New(envutil.EnvOrDefaultInt("COCKROACH_VEC_MAX_OPEN_FDS", colexec.VecMaxOpenFDsLimit)),
		DiskMonitor:    s.cfg.TempStorageConfig.Mon,

		ParentMemoryMonitor: &rootSQLMemoryMonitor,
		BulkAdder: func(
			ctx context.Context, db *kv.DB, ts hlc.Timestamp, opts storagebase.BulkAdderOptions,
		) (storagebase.BulkAdder, error) {
			// Attach a child memory monitor to enable control over the BulkAdder's
			// memory usage.
			bulkMon := execinfra.NewMonitor(ctx, &bulkMemoryMonitor, fmt.Sprintf("bulk-adder-monitor"))
			return bulk.MakeBulkAdder(ctx, db, s.distSender.RangeDescriptorCache(), s.st, ts, opts, bulkMon)
		},

		Metrics: &distSQLMetrics,

		JobRegistry:  s.jobRegistry,
		Gossip:       s.gossip,
		NodeDialer:   s.nodeDialer,
		LeaseManager: s.leaseMgr,

		ExternalStorage:        externalStorage,
		ExternalStorageFromURI: externalStorageFromURI,
	}
	s.cfg.TempStorageConfig.Mon.SetMetrics(distSQLMetrics.CurDiskBytesCount, distSQLMetrics.MaxDiskBytesHist)
	if distSQLTestingKnobs := s.cfg.TestingKnobs.DistSQL; distSQLTestingKnobs != nil {
		distSQLCfg.TestingKnobs = *distSQLTestingKnobs.(*execinfra.TestingKnobs)
	}

	s.distSQLServer = distsql.NewServer(ctx, distSQLCfg)
	execinfrapb.RegisterDistSQLServer(s.grpc.Server, s.distSQLServer)

	s.admin = newAdminServer(s)
	s.status = newStatusServer(
		s.cfg.AmbientCtx,
		st,
		s.cfg.Config,
		s.admin,
		s.db,
		s.gossip,
		s.recorder,
		s.nodeLiveness,
		s.storePool,
		s.rpcContext,
		s.node.stores,
		s.stopper,
		s.sessionRegistry,
		internalExecutor,
	)
	s.authentication = newAuthenticationServer(s)
	for _, gw := range []grpcGatewayServer{s.admin, s.status, s.authentication, &s.tsServer} {
		gw.RegisterService(s.grpc.Server)
	}

	// TODO(andrei): We're creating an initServer even through the inspection of
	// our engines in Server.Start() might reveal that we're already bootstrapped
	// and so we don't need to accept a Bootstrap RPC. The creation of this server
	// early means that a Bootstrap RPC might erroneously succeed. We should
	// figure out early if our engines are bootstrapped and, if they are, create a
	// dummy implementation of the InitServer that rejects all RPCs.
	s.initServer = newInitServer(s.gossip.Connected, s.stopper.ShouldStop())
	serverpb.RegisterInitServer(s.grpc.Server, s.initServer)

	nodeInfo := sql.NodeInfo{
		AdminURL:  cfg.AdminURL,
		PGURL:     cfg.PGURL,
		ClusterID: s.ClusterID,
		NodeID:    &s.nodeIDContainer,
	}

	virtualSchemas, err := sql.NewVirtualSchemaHolder(ctx, st)
	if err != nil {
		return nil, errors.Wrap(err, "creating virtual schema holder")
	}

	// Set up Executor

	var sqlExecutorTestingKnobs sql.ExecutorTestingKnobs
	if k := s.cfg.TestingKnobs.SQLExecutor; k != nil {
		sqlExecutorTestingKnobs = *k.(*sql.ExecutorTestingKnobs)
	} else {
		sqlExecutorTestingKnobs = sql.ExecutorTestingKnobs{}
	}
	sqlExecutorTestingKnobs.DisableAutoCommit = true

	loggerCtx, _ := s.stopper.WithCancelOnStop(ctx)

	execCfg = sql.ExecutorConfig{
		Settings:                s.st,
		NodeInfo:                nodeInfo,
		DefaultZoneConfig:       &s.cfg.DefaultZoneConfig,
		Locality:                s.cfg.Locality,
		AmbientCtx:              s.cfg.AmbientCtx,
		DB:                      s.db,
		Gossip:                  s.gossip,
		MetricsRecorder:         s.recorder,
		DistSender:              s.distSender,
		RPCContext:              s.rpcContext,
		LeaseManager:            s.leaseMgr,
		Clock:                   s.clock,
		DistSQLSrv:              s.distSQLServer,
		StatusServer:            s.status,
		SessionRegistry:         s.sessionRegistry,
		JobRegistry:             s.jobRegistry,
		VirtualSchemas:          virtualSchemas,
		HistogramWindowInterval: s.cfg.HistogramWindowInterval(),
		RangeDescriptorCache:    s.distSender.RangeDescriptorCache(),
		LeaseHolderCache:        s.distSender.LeaseHolderCache(),
		RoleMemberCache:         &sql.MembershipCache{},
		TestingKnobs:            sqlExecutorTestingKnobs,

		DistSQLPlanner: sql.NewDistSQLPlanner(
			ctx,
			execinfra.Version,
			s.st,
			// The node descriptor will be set later, once it is initialized.
			roachpb.NodeDescriptor{},
			s.rpcContext,
			s.distSQLServer,
			s.distSender,
			s.gossip,
			s.stopper,
			s.nodeLiveness,
			s.nodeDialer,
		),

		TableStatsCache: stats.NewTableStatisticsCache(
			s.cfg.SQLTableStatCacheSize,
			s.gossip,
			s.db,
			internalExecutor,
		),

		// Note: don't forget to add the secondary loggers as closers
		// on the Stopper, below.

		ExecLogger: log.NewSecondaryLogger(
			loggerCtx, nil /* dirName */, "sql-exec",
			true /* enableGc */, false /*forceSyncWrites*/, true, /* enableMsgCount */
		),

		// Note: the auth logger uses sync writes because we don't want an
		// attacker to easily "erase their traces" after an attack by
		// crashing the server before it has a chance to write the last
		// few log lines to disk.
		//
		// TODO(knz): We could worry about disk I/O activity incurred by
		// logging here in case a malicious user spams the server with
		// (failing) connection attempts to cause a DoS failure; this
		// would be a good reason to invest into a syslog sink for logs.
		AuthLogger: log.NewSecondaryLogger(
			loggerCtx, nil /* dirName */, "auth",
			true /* enableGc */, true /*forceSyncWrites*/, true, /* enableMsgCount */
		),

		// AuditLogger syncs to disk for the same reason as AuthLogger.
		AuditLogger: log.NewSecondaryLogger(
			loggerCtx, s.cfg.SQLAuditLogDirName, "sql-audit",
			true /*enableGc*/, true /*forceSyncWrites*/, true, /* enableMsgCount */
		),

		SlowQueryLogger: log.NewSecondaryLogger(
			loggerCtx, nil, "sql-slow",
			true /*enableGc*/, false /*forceSyncWrites*/, true, /* enableMsgCount */
		),

		QueryCache:                 querycache.New(s.cfg.SQLQueryCacheSize),
		ProtectedTimestampProvider: s.protectedtsProvider,

		GCJobNotifier: gcJobNotifier,
	}

	s.stopper.AddCloser(execCfg.ExecLogger)
	s.stopper.AddCloser(execCfg.AuditLogger)
	s.stopper.AddCloser(execCfg.SlowQueryLogger)
	s.stopper.AddCloser(execCfg.AuthLogger)

	if sqlSchemaChangerTestingKnobs := s.cfg.TestingKnobs.SQLSchemaChanger; sqlSchemaChangerTestingKnobs != nil {
		execCfg.SchemaChangerTestingKnobs = sqlSchemaChangerTestingKnobs.(*sql.SchemaChangerTestingKnobs)
	} else {
		execCfg.SchemaChangerTestingKnobs = new(sql.SchemaChangerTestingKnobs)
	}
	if gcJobTestingKnobs := s.cfg.TestingKnobs.GCJob; gcJobTestingKnobs != nil {
		execCfg.GCJobTestingKnobs = gcJobTestingKnobs.(*sql.GCJobTestingKnobs)
	} else {
		execCfg.GCJobTestingKnobs = new(sql.GCJobTestingKnobs)
	}
	if distSQLRunTestingKnobs := s.cfg.TestingKnobs.DistSQL; distSQLRunTestingKnobs != nil {
		execCfg.DistSQLRunTestingKnobs = distSQLRunTestingKnobs.(*execinfra.TestingKnobs)
	} else {
		execCfg.DistSQLRunTestingKnobs = new(execinfra.TestingKnobs)
	}
	if sqlEvalContext := s.cfg.TestingKnobs.SQLEvalContext; sqlEvalContext != nil {
		execCfg.EvalContextTestingKnobs = *sqlEvalContext.(*tree.EvalContextTestingKnobs)
	}
	if pgwireKnobs := s.cfg.TestingKnobs.PGWireTestingKnobs; pgwireKnobs != nil {
		execCfg.PGWireTestingKnobs = pgwireKnobs.(*sql.PGWireTestingKnobs)
	}

	s.statsRefresher = stats.MakeRefresher(
		s.st,
		internalExecutor,
		execCfg.TableStatsCache,
		stats.DefaultAsOfTime,
	)
	execCfg.StatsRefresher = s.statsRefresher

	// Set up internal memory metrics for use by internal SQL executors.
	s.sqlMemMetrics = sql.MakeMemMetrics("sql", cfg.HistogramWindowInterval())
	s.registry.AddMetricStruct(s.sqlMemMetrics)
	s.pgServer = pgwire.MakeServer(
		s.cfg.AmbientCtx,
		s.cfg.Config,
		s.ClusterSettings(),
		s.sqlMemMetrics,
		&rootSQLMemoryMonitor,
		s.cfg.HistogramWindowInterval(),
		&execCfg,
	)

	// Now that we have a pgwire.Server (which has a sql.Server), we can close a
	// circular dependency between the rowexec.Server and sql.Server and set
	// SessionBoundInternalExecutorFactory. The same applies for setting a
	// SessionBoundInternalExecutor on the the job registry.
	ieFactory := func(
		ctx context.Context, sessionData *sessiondata.SessionData,
	) sqlutil.InternalExecutor {
		ie := sql.MakeInternalExecutor(
			ctx,
			s.pgServer.SQLServer,
			s.sqlMemMetrics,
			s.st,
		)
		ie.SetSessionData(sessionData)
		return &ie
	}
	s.distSQLServer.ServerConfig.SessionBoundInternalExecutorFactory = ieFactory
	s.jobRegistry.SetSessionBoundInternalExecutorFactory(ieFactory)

	s.distSQLServer.ServerConfig.ProtectedTimestampProvider = execCfg.ProtectedTimestampProvider

	for _, m := range s.pgServer.Metrics() {
		s.registry.AddMetricStruct(m)
	}
	*internalExecutor = sql.MakeInternalExecutor(
		ctx, s.pgServer.SQLServer, s.internalMemMetrics, s.ClusterSettings(),
	)
	s.internalExecutor = internalExecutor
	execCfg.InternalExecutor = internalExecutor
	s.stmtDiagnosticsRegistry = stmtdiagnostics.NewRegistry(
		internalExecutor, s.db, s.gossip, st)
	s.status.setStmtDiagnosticsRequester(s.stmtDiagnosticsRegistry)
	execCfg.StmtDiagnosticsRecorder = s.stmtDiagnosticsRegistry
	s.execCfg = &execCfg

	s.leaseMgr.SetInternalExecutor(execCfg.InternalExecutor)
	s.leaseMgr.RefreshLeases(s.stopper, s.db, s.gossip)
	s.leaseMgr.PeriodicallyRefreshSomeLeases()

	s.node.InitLogger(&execCfg)
	s.cfg.DefaultZoneConfig = cfg.DefaultZoneConfig

	s.debug = debug.NewServer(s.ClusterSettings(), s.pgServer.HBADebugFn())

	s.temporaryObjectCleaner = sql.NewTemporaryObjectCleaner(
		s.st,
		s.db,
		s.registry,
		s.distSQLServer.ServerConfig.SessionBoundInternalExecutorFactory,
		s.status,
		s.node.stores.IsMeta1Leaseholder,
		sqlExecutorTestingKnobs,
	)

	return s, nil
}

// ClusterSettings returns the cluster settings.
func (s *Server) ClusterSettings() *cluster.Settings {
	return s.st
}

// AnnotateCtx is a convenience wrapper; see AmbientContext.
func (s *Server) AnnotateCtx(ctx context.Context) context.Context {
	return s.cfg.AmbientCtx.AnnotateCtx(ctx)
}

// AnnotateCtxWithSpan is a convenience wrapper; see AmbientContext.
func (s *Server) AnnotateCtxWithSpan(
	ctx context.Context, opName string,
) (context.Context, opentracing.Span) {
	return s.cfg.AmbientCtx.AnnotateCtxWithSpan(ctx, opName)
}

// ClusterID returns the ID of the cluster this server is a part of.
func (s *Server) ClusterID() uuid.UUID {
	return s.rpcContext.ClusterID.Get()
}

// NodeID returns the ID of this node within its cluster.
func (s *Server) NodeID() roachpb.NodeID {
	return s.node.Descriptor.NodeID
}

// InitialBoot returns whether this is the first time the node has booted.
// Only intended to help print debugging info during server startup.
func (s *Server) InitialBoot() bool {
	return s.node.initialBoot
}

// grpcGatewayServer represents a grpc service with HTTP endpoints through GRPC
// gateway.
type grpcGatewayServer interface {
	RegisterService(g *grpc.Server)
	RegisterGateway(
		ctx context.Context,
		mux *gwruntime.ServeMux,
		conn *grpc.ClientConn,
	) error
}

// ListenError is returned from Start when we fail to start listening on either
// the main Cockroach port or the HTTP port, so that the CLI can instruct the
// user on what might have gone wrong.
type ListenError struct {
	error
	Addr string
}

// inspectEngines goes through engines and checks which ones are bootstrapped
// and which ones are empty.
// It also calls SynthesizeClusterVersionFromEngines to get the cluster version,
// or to set it if no engines have a version in them already.
func inspectEngines(
	ctx context.Context,
	engines []storage.Engine,
	binaryVersion, binaryMinSupportedVersion roachpb.Version,
	clusterIDContainer *base.ClusterIDContainer,
) (
	bootstrappedEngines []storage.Engine,
	emptyEngines []storage.Engine,
	_ clusterversion.ClusterVersion,
	_ error,
) {
	for _, eng := range engines {
		storeIdent, err := kvserver.ReadStoreIdent(ctx, eng)
		if _, notBootstrapped := err.(*kvserver.NotBootstrappedError); notBootstrapped {
			emptyEngines = append(emptyEngines, eng)
			continue
		} else if err != nil {
			return nil, nil, clusterversion.ClusterVersion{}, err
		}
		clusterID := clusterIDContainer.Get()
		if storeIdent.ClusterID != uuid.Nil {
			if clusterID == uuid.Nil {
				clusterIDContainer.Set(ctx, storeIdent.ClusterID)
			} else if storeIdent.ClusterID != clusterID {
				return nil, nil, clusterversion.ClusterVersion{},
					errors.Errorf("conflicting store cluster IDs: %s, %s", storeIdent.ClusterID, clusterID)
			}
		}
		bootstrappedEngines = append(bootstrappedEngines, eng)
	}

	cv, err := kvserver.SynthesizeClusterVersionFromEngines(ctx, bootstrappedEngines, binaryVersion, binaryMinSupportedVersion)
	if err != nil {
		return nil, nil, clusterversion.ClusterVersion{}, err
	}
	return bootstrappedEngines, emptyEngines, cv, nil
}

// listenerInfo is a helper used to write files containing various listener
// information to the store directories. In contrast to the "listening url
// file", these are written once the listeners are available, before the server
// is necessarily ready to serve.
type listenerInfo struct {
	listenRPC    string // the (RPC) listen address, rewritten after name resolution and port allocation
	advertiseRPC string // contains the original addr part of --listen/--advertise, with actual port number after port allocation if original was 0
	listenHTTP   string // the HTTP endpoint
	listenSQL    string // the SQL endpoint, rewritten after name resolution and port allocation
	advertiseSQL string // contains the original addr part of --sql-addr, with actual port number after port allocation if original was 0
}

// Iter returns a mapping of file names to desired contents.
func (li listenerInfo) Iter() map[string]string {
	return map[string]string{
		"cockroach.advertise-addr":     li.advertiseRPC,
		"cockroach.http-addr":          li.listenHTTP,
		"cockroach.listen-addr":        li.listenRPC,
		"cockroach.sql-addr":           li.listenSQL,
		"cockroach.advertise-sql-addr": li.advertiseSQL,
	}
}

// startMonitoringForwardClockJumps starts a background task to monitor forward
// clock jumps based on a cluster setting
func (s *Server) startMonitoringForwardClockJumps(ctx context.Context) error {
	forwardJumpCheckEnabled := make(chan bool, 1)
	s.stopper.AddCloser(stop.CloserFn(func() { close(forwardJumpCheckEnabled) }))

	forwardClockJumpCheckEnabled.SetOnChange(&s.st.SV, func() {
		forwardJumpCheckEnabled <- forwardClockJumpCheckEnabled.Get(&s.st.SV)
	})

	if err := s.clock.StartMonitoringForwardClockJumps(
		ctx,
		forwardJumpCheckEnabled,
		time.NewTicker,
		nil, /* tick callback */
	); err != nil {
		return errors.Wrap(err, "monitoring forward clock jumps")
	}

	log.Info(ctx, "monitoring forward clock jumps based on server.clock.forward_jump_check_enabled")
	return nil
}

// ensureClockMonotonicity sleeps till the wall time reaches
// prevHLCUpperBound. prevHLCUpperBound > 0 implies we need to guarantee HLC
// monotonicity across server restarts. prevHLCUpperBound is the last
// successfully persisted timestamp greater then any wall time used by the
// server.
//
// If prevHLCUpperBound is 0, the function sleeps up to max offset
func ensureClockMonotonicity(
	ctx context.Context,
	clock *hlc.Clock,
	startTime time.Time,
	prevHLCUpperBound int64,
	sleepUntilFn func(until int64, currTime func() int64),
) {
	var sleepUntil int64
	if prevHLCUpperBound != 0 {
		// Sleep until previous HLC upper bound to ensure wall time monotonicity
		sleepUntil = prevHLCUpperBound + 1
	} else {
		// Previous HLC Upper bound is not known
		// We might have to sleep a bit to protect against this node producing non-
		// monotonic timestamps. Before restarting, its clock might have been driven
		// by other nodes' fast clocks, but when we restarted, we lost all this
		// information. For example, a client might have written a value at a
		// timestamp that's in the future of the restarted node's clock, and if we
		// don't do something, the same client's read would not return the written
		// value. So, we wait up to MaxOffset; we couldn't have served timestamps more
		// than MaxOffset in the future (assuming that MaxOffset was not changed, see
		// #9733).
		//
		// As an optimization for tests, we don't sleep if all the stores are brand
		// new. In this case, the node will not serve anything anyway until it
		// synchronizes with other nodes.
		sleepUntil = startTime.UnixNano() + int64(clock.MaxOffset()) + 1
	}

	currentWallTimeFn := func() int64 { /* function to report current time */
		return clock.Now().WallTime
	}
	currentWallTime := currentWallTimeFn()
	delta := time.Duration(sleepUntil - currentWallTime)
	if delta > 0 {
		log.Infof(
			ctx,
			"Sleeping till wall time %v to catches up to %v to ensure monotonicity. Delta: %v",
			currentWallTime,
			sleepUntil,
			delta,
		)
		sleepUntilFn(sleepUntil, currentWallTimeFn)
	}
}

// periodicallyPersistHLCUpperBound periodically persists an upper bound of
// the HLC's wall time. The interval for persisting is read from
// persistHLCUpperBoundIntervalCh. An interval of 0 disables persisting.
//
// persistHLCUpperBoundFn is used to persist the hlc upper bound, and should
// return an error if the persist fails.
//
// tickerFn is used to create the ticker used for persisting
//
// tickCallback is called whenever a tick is processed
func periodicallyPersistHLCUpperBound(
	clock *hlc.Clock,
	persistHLCUpperBoundIntervalCh chan time.Duration,
	persistHLCUpperBoundFn func(int64) error,
	tickerFn func(d time.Duration) *time.Ticker,
	stopCh <-chan struct{},
	tickCallback func(),
) {
	// Create a ticker which can be used in selects.
	// This ticker is turned on / off based on persistHLCUpperBoundIntervalCh
	ticker := tickerFn(time.Hour)
	ticker.Stop()

	// persistInterval is the interval used for persisting the
	// an upper bound of the HLC
	var persistInterval time.Duration
	var ok bool

	persistHLCUpperBound := func() {
		if err := clock.RefreshHLCUpperBound(
			persistHLCUpperBoundFn,
			int64(persistInterval*3), /* delta to compute upper bound */
		); err != nil {
			log.Fatalf(
				context.Background(),
				"error persisting HLC upper bound: %v",
				err,
			)
		}
	}

	for {
		select {
		case persistInterval, ok = <-persistHLCUpperBoundIntervalCh:
			ticker.Stop()
			if !ok {
				return
			}

			if persistInterval > 0 {
				ticker = tickerFn(persistInterval)
				persistHLCUpperBound()
				log.Info(context.Background(), "persisting HLC upper bound is enabled")
			} else {
				if err := clock.ResetHLCUpperBound(persistHLCUpperBoundFn); err != nil {
					log.Fatalf(
						context.Background(),
						"error resetting hlc upper bound: %v",
						err,
					)
				}
				log.Info(context.Background(), "persisting HLC upper bound is disabled")
			}

		case <-ticker.C:
			if persistInterval > 0 {
				persistHLCUpperBound()
			}

		case <-stopCh:
			ticker.Stop()
			return
		}

		if tickCallback != nil {
			tickCallback()
		}
	}
}

// startPersistingHLCUpperBound starts a goroutine to persist an upper bound
// to the HLC.
//
// persistHLCUpperBoundFn is used to persist upper bound of the HLC, and should
// return an error if the persist fails
//
// tickerFn is used to create a new ticker
//
// tickCallback is called whenever persistHLCUpperBoundCh or a ticker tick is
// processed
func (s *Server) startPersistingHLCUpperBound(
	hlcUpperBoundExists bool,
	persistHLCUpperBoundFn func(int64) error,
	tickerFn func(d time.Duration) *time.Ticker,
) error {
	persistHLCUpperBoundIntervalCh := make(chan time.Duration, 1)
	persistHLCUpperBoundInterval.SetOnChange(&s.st.SV, func() {
		persistHLCUpperBoundIntervalCh <- persistHLCUpperBoundInterval.Get(&s.st.SV)
	})

	if hlcUpperBoundExists {
		// The feature to persist upper bounds to wall times is enabled.
		// Persist a new upper bound to continue guaranteeing monotonicity
		// Going forward the goroutine launched below will take over persisting
		// the upper bound
		if err := s.clock.RefreshHLCUpperBound(
			persistHLCUpperBoundFn,
			int64(5*time.Second),
		); err != nil {
			return errors.Wrap(err, "refreshing HLC upper bound")
		}
	}

	s.stopper.RunWorker(
		context.TODO(),
		func(context.Context) {
			periodicallyPersistHLCUpperBound(
				s.clock,
				persistHLCUpperBoundIntervalCh,
				persistHLCUpperBoundFn,
				tickerFn,
				s.stopper.ShouldStop(),
				nil, /* tick callback */
			)
		},
	)
	return nil
}

// getServerEndpointCounter returns a telemetry Counter corresponding to the
// given grpc method.
func getServerEndpointCounter(method string) telemetry.Counter {
	const counterPrefix = "http.grpc-gateway"
	return telemetry.GetCounter(fmt.Sprintf("%s.%s", counterPrefix, method))
}

// Start starts the server on the specified port, starts gossip and initializes
// the node using the engines from the server's context. This is complex since
// it sets up the listeners and the associated port muxing, but especially since
// it has to solve the "bootstrapping problem": nodes need to connect to Gossip
// fairly early, but what drives Gossip connectivity are the first range
// replicas in the kv store. This in turn suggests opening the Gossip server
// early. However, naively doing so also serves most other services prematurely,
// which exposes a large surface of potentially underinitialized services. This
// is avoided with some additional complexity that can be summarized as follows:
//
// - before blocking trying to connect to the Gossip network, we already open
//   the admin UI (so that its diagnostics are available)
// - we also allow our Gossip and our connection health Ping service
// - everything else returns Unavailable errors (which are retryable)
// - once the node has started, unlock all RPCs.
//
// The passed context can be used to trace the server startup. The context
// should represent the general startup operation.
func (s *Server) Start(ctx context.Context) error {
	ctx = s.AnnotateCtx(ctx)

	// Start the time sanity checker.
	s.startTime = timeutil.Now()
	if err := s.startMonitoringForwardClockJumps(ctx); err != nil {
		return err
	}

	// Connect the node as loopback handler for RPC requests to the
	// local node.
	s.rpcContext.SetLocalInternalServer(s.node)

	// Load the TLS configuration for the HTTP server.
	uiTLSConfig, err := s.cfg.GetUIServerTLSConfig()
	if err != nil {
		return err
	}

	// connManager tracks incoming connections accepted via listeners
	// and automatically closes them when the stopper indicates a
	// shutdown.
	// This handles both:
	// - HTTP connections for the admin UI with an optional TLS handshake over HTTP.
	// - SQL client connections with a TLS handshake over TCP.
	// (gRPC connections are handled separately via s.grpc and perform
	// their TLS handshake on their own)
	connManager := netutil.MakeServer(s.stopper, uiTLSConfig, s)

	// Start a context for the asynchronous network workers.
	workersCtx := s.AnnotateCtx(context.Background())

	// Start the admin UI server. This opens the HTTP listen socket,
	// optionally sets up TLS, and dispatches the server worker for the
	// web UI.
	if err := s.startServeUI(ctx, workersCtx, connManager, uiTLSConfig); err != nil {
		return err
	}

	// Start the RPC server. This opens the RPC/SQL listen socket,
	// and dispatches the server worker for the RPC.
	// The SQL listener is returned, to start the SQL server later
	// below when the server has initialized.
	pgL, startRPCServer, err := s.startListenRPCAndSQL(ctx, workersCtx)
	if err != nil {
		return err
	}

	if s.cfg.TestingKnobs.Server != nil {
		knobs := s.cfg.TestingKnobs.Server.(*TestingKnobs)
		if knobs.SignalAfterGettingRPCAddress != nil {
			close(knobs.SignalAfterGettingRPCAddress)
		}
		if knobs.PauseAfterGettingRPCAddress != nil {
			<-knobs.PauseAfterGettingRPCAddress
		}
	}

	// Initialize grpc-gateway mux and context in order to get the /health
	// endpoint working even before the node has fully initialized.
	jsonpb := &protoutil.JSONPb{
		EnumsAsInts:  true,
		EmitDefaults: true,
		Indent:       "  ",
	}
	protopb := new(protoutil.ProtoPb)
	gwMux := gwruntime.NewServeMux(
		gwruntime.WithMarshalerOption(gwruntime.MIMEWildcard, jsonpb),
		gwruntime.WithMarshalerOption(httputil.JSONContentType, jsonpb),
		gwruntime.WithMarshalerOption(httputil.AltJSONContentType, jsonpb),
		gwruntime.WithMarshalerOption(httputil.ProtoContentType, protopb),
		gwruntime.WithMarshalerOption(httputil.AltProtoContentType, protopb),
		gwruntime.WithOutgoingHeaderMatcher(authenticationHeaderMatcher),
		gwruntime.WithMetadata(forwardAuthenticationMetadata),
	)
	gwCtx, gwCancel := context.WithCancel(s.AnnotateCtx(context.Background()))
	s.stopper.AddCloser(stop.CloserFn(gwCancel))

	// loopback handles the HTTP <-> RPC loopback connection.
	loopback := newLoopbackListener(workersCtx, s.stopper)

	s.stopper.RunWorker(workersCtx, func(workersCtx context.Context) {
		<-s.stopper.ShouldQuiesce()
		_ = loopback.Close()
	})

	s.stopper.RunWorker(workersCtx, func(context.Context) {
		netutil.FatalIfUnexpected(s.grpc.Serve(loopback))
	})

	// Eschew `(*rpc.Context).GRPCDial` to avoid unnecessary moving parts on the
	// uniquely in-process connection.
	dialOpts, err := s.rpcContext.GRPCDialOptions()
	if err != nil {
		return err
	}

	callCountInterceptor := func(
		ctx context.Context,
		method string,
		req, reply interface{},
		cc *grpc.ClientConn,
		invoker grpc.UnaryInvoker,
		opts ...grpc.CallOption,
	) error {
		telemetry.Inc(getServerEndpointCounter(method))
		return invoker(ctx, method, req, reply, cc, opts...)
	}
	conn, err := grpc.DialContext(ctx, s.cfg.AdvertiseAddr, append(append(
		dialOpts,
		grpc.WithUnaryInterceptor(callCountInterceptor)),
		grpc.WithContextDialer(func(ctx context.Context, _ string) (net.Conn, error) {
			return loopback.Connect(ctx)
		}),
	)...)
	if err != nil {
		return err
	}
	s.stopper.RunWorker(workersCtx, func(workersCtx context.Context) {
		<-s.stopper.ShouldQuiesce()
		if err := conn.Close(); err != nil {
			log.Fatal(workersCtx, err)
		}
	})

	for _, gw := range []grpcGatewayServer{s.admin, s.status, s.authentication, &s.tsServer} {
		if err := gw.RegisterGateway(gwCtx, gwMux, conn); err != nil {
			return err
		}
	}
	// Handle /health early. This is necessary for orchestration.  Note
	// that /health is not authenticated, on purpose. This is both
	// because it needs to be available before the cluster is up and can
	// serve authentication requests, and also because it must work for
	// monitoring tools which operate without authentication.
	s.mux.Handle("/health", gwMux)

	s.engines, err = s.cfg.CreateEngines(ctx)
	if err != nil {
		return errors.Wrap(err, "failed to create engines")
	}
	s.stopper.AddCloser(&s.engines)

	s.node.startAssertEngineHealth(ctx, s.engines)

	// Write listener info files early in the startup sequence. `listenerInfo` has a comment.
	listenerFiles := listenerInfo{
		listenRPC:    s.cfg.Addr,
		advertiseRPC: s.cfg.AdvertiseAddr,
		listenSQL:    s.cfg.SQLAddr,
		advertiseSQL: s.cfg.SQLAdvertiseAddr,
		listenHTTP:   s.cfg.HTTPAdvertiseAddr,
	}.Iter()

	for _, storeSpec := range s.cfg.Stores.Specs {
		if storeSpec.InMemory {
			continue
		}
		for base, val := range listenerFiles {
			file := filepath.Join(storeSpec.Path, base)
			if err := ioutil.WriteFile(file, []byte(val), 0644); err != nil {
				return errors.Wrapf(err, "failed to write %s", file)
			}
		}
	}

	bootstrappedEngines, _, _, err := inspectEngines(
		ctx, s.engines,
		s.cfg.Settings.Version.BinaryVersion(),
		s.cfg.Settings.Version.BinaryMinSupportedVersion(),
		&s.rpcContext.ClusterID)
	if err != nil {
		return errors.Wrap(err, "inspecting engines")
	}

	// Filter the gossip bootstrap resolvers based on the listen and
	// advertise addresses.
	listenAddrU := util.NewUnresolvedAddr("tcp", s.cfg.Addr)
	advAddrU := util.NewUnresolvedAddr("tcp", s.cfg.AdvertiseAddr)
	advSQLAddrU := util.NewUnresolvedAddr("tcp", s.cfg.SQLAdvertiseAddr)
	filtered := s.cfg.FilterGossipBootstrapResolvers(ctx, listenAddrU, advAddrU)
	s.gossip.Start(advAddrU, filtered)
	log.Event(ctx, "started gossip")

	if s.cfg.DelayedBootstrapFn != nil {
		defer time.AfterFunc(30*time.Second, s.cfg.DelayedBootstrapFn).Stop()
	}

	var hlcUpperBoundExists bool
	// doBootstrap is set if we're the ones who bootstrapped the cluster.
	var doBootstrap bool
	if len(bootstrappedEngines) > 0 {
		// The cluster was already initialized.
		doBootstrap = false
		if s.cfg.ReadyFn != nil {
			s.cfg.ReadyFn(false /*waitForInit*/)
		}

		hlcUpperBound, err := kvserver.ReadMaxHLCUpperBound(ctx, bootstrappedEngines)
		if err != nil {
			return errors.Wrap(err, "reading max HLC upper bound")
		}

		if hlcUpperBound > 0 {
			hlcUpperBoundExists = true
		}

		ensureClockMonotonicity(
			ctx,
			s.clock,
			s.startTime,
			hlcUpperBound,
			timeutil.SleepUntil,
		)

		// Ensure that any subsequent use of `cockroach init` will receive
		// an error "the cluster was already initialized."
		if _, err := s.initServer.Bootstrap(ctx, &serverpb.BootstrapRequest{}); err != nil {
			return errors.Wrap(err, "bootstrapping init server")
		}
	} else {
		// We have no existing stores. We start an initServer and then wait for
		// one of the following:
		//
		// - gossip connects (i.e. we're joining an existing cluster, perhaps
		//   freshly bootstrapped but this node doesn't have to know)
		// - we auto-bootstrap (if no join flags were given)
		// - a client bootstraps a cluster via node.
		//
		// TODO(knz): This may need tweaking when #24118 is addressed.

		startRPCServer(workersCtx)

		ready := make(chan struct{})
		if s.cfg.ReadyFn != nil {
			// s.cfg.ReadyFn must be called in any case because the `start`
			// command requires it to signal readiness to a process manager.
			//
			// However we want to be somewhat precisely informative to the user
			// about whether the node is waiting on init / join, or whether
			// the join was successful straight away. So we spawn this goroutine
			// and either:
			// - its timer will fire after 2 seconds and we call ReadyFn(true)
			// - bootstrap completes earlier and the ready chan gets closed,
			//   then we call ReadyFn(false).
			go func() {
				waitForInit := false
				tm := time.After(2 * time.Second)
				select {
				case <-tm:
					waitForInit = true
				case <-ready:
				}
				s.cfg.ReadyFn(waitForInit)
			}()
		}

		log.Info(ctx, "no stores bootstrapped and --join flag specified, awaiting init command or join with an already initialized node.")

		if len(s.cfg.GossipBootstrapResolvers) == 0 {
			// If the _unfiltered_ list of hosts from the --join flag is
			// empty, then this node can bootstrap a new cluster. We disallow
			// this if this node is being started with itself specified as a
			// --join host, because that's too likely to be operator error.
			if _, err := s.initServer.Bootstrap(ctx, &serverpb.BootstrapRequest{}); err != nil {
				return errors.Wrap(err, "while bootstrapping")
			}
			log.Infof(ctx, "**** add additional nodes by specifying --join=%s", s.cfg.AdvertiseAddr)
		}

		initRes, err := s.initServer.awaitBootstrap()
		close(ready)
		if err != nil {
			return err
		}

		doBootstrap = initRes == needBootstrap
		if doBootstrap {
			if err := s.bootstrapCluster(ctx, s.bootstrapVersion()); err != nil {
				return err
			}
		}
	}

	// This opens the main listener.
	startRPCServer(workersCtx)

	// We ran this before, but might've bootstrapped in the meantime. This time
	// we'll get the actual list of bootstrapped and empty engines.
	bootstrappedEngines, emptyEngines, cv, err := inspectEngines(
		ctx, s.engines,
		s.cfg.Settings.Version.BinaryVersion(),
		s.cfg.Settings.Version.BinaryMinSupportedVersion(),
		&s.rpcContext.ClusterID)
	if err != nil {
		return errors.Wrap(err, "inspecting engines")
	}

	// Record a walltime that is lower than the lowest hlc timestamp this current
	// instance of the node can use. We do not use startTime because it is lower
	// than the timestamp used to create the bootstrap schema.
	timeThreshold := s.clock.Now().WallTime

	// Now that we have a monotonic HLC wrt previous incarnations of the process,
	// init all the replicas. At this point *some* store has been bootstrapped or
	// we're joining an existing cluster for the first time.
	if err := s.node.start(
		ctx,
		advAddrU, advSQLAddrU,
		bootstrappedEngines, emptyEngines,
		s.cfg.ClusterName,
		s.cfg.NodeAttributes,
		s.cfg.Locality,
		cv,
		s.cfg.LocalityAddresses,
		s.execCfg.DistSQLPlanner.SetNodeDesc,
	); err != nil {
		return err
	}
	log.Event(ctx, "started node")
	if err := s.startPersistingHLCUpperBound(
		hlcUpperBoundExists,
		func(t int64) error { /* function to persist upper bound of HLC to all stores */
			return s.node.SetHLCUpperBound(context.Background(), t)
		},
		time.NewTicker,
	); err != nil {
		return err
	}
	s.replicationReporter.Start(ctx, s.stopper)
	s.temporaryObjectCleaner.Start(ctx, s.stopper)

	// Cluster ID should have been determined by this point.
	if s.rpcContext.ClusterID.Get() == uuid.Nil {
		log.Fatal(ctx, "Cluster ID failed to be determined during node startup.")
	}

	s.refreshSettings()

	raven.SetTagsContext(map[string]string{
		"cluster":     s.ClusterID().String(),
		"node":        s.NodeID().String(),
		"server_id":   fmt.Sprintf("%s-%s", s.ClusterID().Short(), s.NodeID()),
		"engine_type": s.cfg.StorageEngine.String(),
	})

	// We can now add the node registry.
	s.recorder.AddNode(s.registry, s.node.Descriptor, s.node.startedAt, s.cfg.AdvertiseAddr, s.cfg.HTTPAdvertiseAddr, s.cfg.SQLAdvertiseAddr)

	// Begin recording runtime statistics.
	if err := s.startSampleEnvironment(ctx, DefaultMetricsSampleInterval); err != nil {
		return err
	}

	// Begin recording time series data collected by the status monitor.
	s.tsDB.PollSource(
		s.cfg.AmbientCtx, s.recorder, DefaultMetricsSampleInterval, ts.Resolution10s, s.stopper,
	)

	var graphiteOnce sync.Once
	graphiteEndpoint.SetOnChange(&s.st.SV, func() {
		if graphiteEndpoint.Get(&s.st.SV) != "" {
			graphiteOnce.Do(func() {
				s.node.startGraphiteStatsExporter(s.st)
			})
		}
	})

	s.execCfg.GCJobNotifier.Start(ctx)
	s.distSQLServer.Start()
	s.pgServer.Start(ctx, s.stopper)

	s.grpc.setMode(modeOperational)

	log.Infof(ctx, "starting %s server at %s (use: %s)",
		s.cfg.HTTPRequestScheme(), s.cfg.HTTPAddr, s.cfg.HTTPAdvertiseAddr)
	rpcConnType := "grpc/postgres"
	if s.cfg.SplitListenSQL {
		rpcConnType = "grpc"
		log.Infof(ctx, "starting postgres server at %s (use: %s)", s.cfg.SQLAddr, s.cfg.SQLAdvertiseAddr)
	}
	log.Infof(ctx, "starting %s server at %s", rpcConnType, s.cfg.Addr)
	log.Infof(ctx, "advertising CockroachDB node at %s", s.cfg.AdvertiseAddr)

	log.Event(ctx, "accepting connections")

	// Begin the node liveness heartbeat. Add a callback which records the local
	// store "last up" timestamp for every store whenever the liveness record is
	// updated.
	s.nodeLiveness.StartHeartbeat(ctx, s.stopper, func(ctx context.Context) {
		now := s.clock.Now()
		if err := s.node.stores.VisitStores(func(s *kvserver.Store) error {
			return s.WriteLastUpTimestamp(ctx, now)
		}); err != nil {
			log.Warning(ctx, errors.Wrap(err, "writing last up timestamp"))
		}
	})

	// Begin recording status summaries.
	s.node.startWriteNodeStatus(DefaultMetricsSampleInterval)

	// Start the background thread for periodically refreshing table statistics.
	if err := s.statsRefresher.Start(ctx, s.stopper, stats.DefaultRefreshInterval); err != nil {
		return err
	}
	s.stmtDiagnosticsRegistry.Start(ctx, s.stopper)

	// Start the protected timestamp subsystem.
	if err := s.protectedtsProvider.Start(ctx, s.stopper); err != nil {
		return err
	}
	if err := s.protectedtsReconciler.Start(ctx, s.stopper); err != nil {
		return err
	}

	// Before serving SQL requests, we have to make sure the database is
	// in an acceptable form for this version of the software.
	// We have to do this after actually starting up the server to be able to
	// seamlessly use the kv client against other nodes in the cluster.
	var mmKnobs sqlmigrations.MigrationManagerTestingKnobs
	if migrationManagerTestingKnobs := s.cfg.TestingKnobs.SQLMigrationManager; migrationManagerTestingKnobs != nil {
		mmKnobs = *migrationManagerTestingKnobs.(*sqlmigrations.MigrationManagerTestingKnobs)
	}
	migrationsExecutor := sql.MakeInternalExecutor(
		ctx, s.pgServer.SQLServer, s.internalMemMetrics, s.ClusterSettings())
	migrationsExecutor.SetSessionData(
		&sessiondata.SessionData{
			// Migrations need an executor with query distribution turned off. This is
			// because the node crashes if migrations fail to execute, and query
			// distribution introduces more moving parts. Local execution is more
			// robust; for example, the DistSender has retries if it can't connect to
			// another node, but DistSQL doesn't. Also see #44101 for why DistSQL is
			// particularly fragile immediately after a node is started (i.e. the
			// present situation).
			DistSQLMode: sessiondata.DistSQLOff,
		})
	migMgr := sqlmigrations.NewManager(
		s.stopper,
		s.db,
		&migrationsExecutor,
		s.clock,
		mmKnobs,
		s.NodeID().String(),
		s.ClusterSettings(),
		s.jobRegistry,
	)
	s.migMgr = migMgr

	// Start garbage collecting system events.
	s.startSystemLogsGC(ctx)

	// Serve UI assets.
	//
	// The authentication mux used here is created in "allow anonymous" mode so that the UI
	// assets are served up whether or not there is a session. If there is a session, the mux
	// adds it to the context, and it is templated into index.html so that the UI can show
	// the username of the currently-logged-in user.
	authenticatedUIHandler := newAuthenticationMuxAllowAnonymous(
		s.authentication,
		ui.Handler(ui.Config{
			ExperimentalUseLogin: s.cfg.EnableWebSessionAuthentication,
			LoginEnabled:         s.cfg.RequireWebSession(),
			NodeID:               &s.nodeIDContainer,
			GetUser: func(ctx context.Context) *string {
				if u, ok := ctx.Value(webSessionUserKey{}).(string); ok {
					return &u
				}
				return nil
			},
		}),
	)
	s.mux.Handle("/", authenticatedUIHandler)

	// Register gRPC-gateway endpoints used by the admin UI.
	var authHandler http.Handler = gwMux
	if s.cfg.RequireWebSession() {
		authHandler = newAuthenticationMux(s.authentication, authHandler)
	}

	s.mux.Handle(adminPrefix, authHandler)
	// Exempt the health check endpoint from authentication.
	// This mirrors the handling of /health above.
	s.mux.Handle("/_admin/v1/health", gwMux)
	s.mux.Handle(ts.URLPrefix, authHandler)
	s.mux.Handle(statusPrefix, authHandler)
	// The /login endpoint is, by definition, available pre-authentication.
	s.mux.Handle(loginPath, gwMux)
	s.mux.Handle(logoutPath, authHandler)

	// The /_status/vars endpoint is not authenticated either. Useful for monitoring.
	s.mux.Handle(statusVars, http.HandlerFunc(s.status.handleVars))

	// Register debugging endpoints.
	var debugHandler http.Handler = s.debug
	if s.cfg.RequireWebSession() {
		// TODO(bdarnell): Refactor our authentication stack.
		// authenticationMux guarantees that we have a non-empty user
		// session, but our machinery for verifying the roles of a user
		// lives on adminServer and is tied to GRPC metadata.
		debugHandler = newAuthenticationMux(s.authentication, http.HandlerFunc(
			func(w http.ResponseWriter, req *http.Request) {
				md := forwardAuthenticationMetadata(req.Context(), req)
				authCtx := metadata.NewIncomingContext(req.Context(), md)
				_, err := s.admin.requireAdminUser(authCtx)
				if err == errInsufficientPrivilege {
					http.Error(w, "admin privilege required", http.StatusUnauthorized)
					return
				} else if err != nil {
					log.Infof(authCtx, "web session error: %s", err)
					http.Error(w, "error checking authentication", http.StatusInternalServerError)
					return
				}
				s.debug.ServeHTTP(w, req)
			}))
	}
	s.mux.Handle(debug.Endpoint, debugHandler)

	log.Event(ctx, "added http endpoints")

	// Start the jobs subsystem.
	{
		var regLiveness jobs.NodeLiveness = s.nodeLiveness
		if testingLiveness := s.cfg.TestingKnobs.RegistryLiveness; testingLiveness != nil {
			regLiveness = testingLiveness.(*jobs.FakeNodeLiveness)
		}
		if err := s.jobRegistry.Start(
			ctx, s.stopper, regLiveness, jobs.DefaultCancelInterval, jobs.DefaultAdoptInterval,
		); err != nil {
			return err
		}
	}

	// Run startup migrations (note: these depend on jobs subsystem running).
	var bootstrapVersion roachpb.Version
	if err := s.db.Txn(ctx, func(ctx context.Context, txn *kv.Txn) error {
		return txn.GetProto(ctx, keys.BootstrapVersionKey, &bootstrapVersion)
	}); err != nil {
		return err
	}
	if err := migMgr.EnsureMigrations(ctx, bootstrapVersion); err != nil {
		return errors.Wrap(err, "ensuring SQL migrations")
	}
	log.Infof(ctx, "done ensuring all necessary migrations have run")

	// Attempt to upgrade cluster version.
	s.startAttemptUpgrade(ctx)

	// Start serving SQL clients.
	if err := s.startServeSQL(ctx, workersCtx, connManager, pgL); err != nil {
		return err
	}

	// Start the async migration to upgrade 19.2-style jobs so they can be run by
	// the job registry in 20.1.
	if err := migMgr.StartSchemaChangeJobMigration(ctx); err != nil {
		return err
	}

	// Start the async migration to upgrade namespace entries from the old
	// namespace table (id 2) to the new one (id 30).
	if err := migMgr.StartSystemNamespaceMigration(ctx, bootstrapVersion); err != nil {
		return err
	}

	// Record node start in telemetry. Get the right counter for this storage
	// engine type as well as type of start (initial boot vs restart).
	nodeStartCounter := "storage.engine."
	switch s.cfg.StorageEngine {
	case enginepb.EngineTypePebble:
		nodeStartCounter += "pebble."
	case enginepb.EngineTypeDefault:
		nodeStartCounter += "default."
	case enginepb.EngineTypeRocksDB:
		nodeStartCounter += "rocksdb."
	case enginepb.EngineTypeTeePebbleRocksDB:
		nodeStartCounter += "pebble+rocksdb."
	}
	if s.InitialBoot() {
		nodeStartCounter += "initial-boot"
	} else {
		nodeStartCounter += "restart"
	}
	telemetry.Count(nodeStartCounter)

	// Record that this node joined the cluster in the event log. Since this
	// executes a SQL query, this must be done after the SQL layer is ready.
	s.node.recordJoinEvent()

	// Delete all orphaned table leases created by a prior instance of this
	// node. This also uses SQL.
	s.leaseMgr.DeleteOrphanedLeases(timeThreshold)

	log.Event(ctx, "server ready")

	return nil
}

// startListenRPCAndSQL starts the RPC and SQL listeners.
// It returns the SQL listener, which can be used
// to start the SQL server when initialization has completed.
// It also returns a function that starts the RPC server,
// when the cluster is known to have bootstrapped or
// when waiting for init().
func (s *Server) startListenRPCAndSQL(
	ctx, workersCtx context.Context,
) (sqlListener net.Listener, startRPCServer func(ctx context.Context), err error) {
	rpcChanName := "rpc/sql"
	if s.cfg.SplitListenSQL {
		rpcChanName = "rpc"
	}
	var ln net.Listener
	if k := s.cfg.TestingKnobs.Server; k != nil {
		knobs := k.(*TestingKnobs)
		ln = knobs.RPCListener
	}
	if ln == nil {
		var err error
		ln, err = listen(ctx, &s.cfg.Addr, &s.cfg.AdvertiseAddr, rpcChanName)
		if err != nil {
			return nil, nil, err
		}
		log.Eventf(ctx, "listening on port %s", s.cfg.Addr)
	}

	var pgL net.Listener
	if s.cfg.SplitListenSQL {
		pgL, err = listen(ctx, &s.cfg.SQLAddr, &s.cfg.SQLAdvertiseAddr, "sql")
		if err != nil {
			return nil, nil, err
		}
		// The SQL listener shutdown worker, which closes everything under
		// the SQL port when the stopper indicates we are shutting down.
		s.stopper.RunWorker(workersCtx, func(workersCtx context.Context) {
			<-s.stopper.ShouldQuiesce()
			if err := pgL.Close(); err != nil {
				log.Fatal(workersCtx, err)
			}
		})
		log.Eventf(ctx, "listening on sql port %s", s.cfg.SQLAddr)
	}

	// The following code is a specialization of util/net.go's ListenAndServe
	// which adds pgwire support. A single port is used to serve all protocols
	// (pg, http, h2) via the following construction:
	//
	// non-TLS case:
	// net.Listen -> cmux.New
	//               |
	//               -  -> pgwire.Match -> pgwire.Server.ServeConn
	//               -  -> cmux.Any -> grpc.(*Server).Serve
	//
	// TLS case:
	// net.Listen -> cmux.New
	//               |
	//               -  -> pgwire.Match -> pgwire.Server.ServeConn
	//               -  -> cmux.Any -> grpc.(*Server).Serve
	//
	// Note that the difference between the TLS and non-TLS cases exists due to
	// Go's lack of an h2c (HTTP2 Clear Text) implementation. See inline comments
	// in util.ListenAndServe for an explanation of how h2c is implemented there
	// and here.

	// serveOnMux is used to ensure that the mux gets listened on eventually,
	// either via the returned startRPCServer() or upon stopping.
	var serveOnMux sync.Once

	m := cmux.New(ln)

	if !s.cfg.SplitListenSQL {
		// If the pg port is split, it will be opened above. Otherwise,
		// we make it hang off the RPC listener via cmux here.
		pgL = m.Match(func(r io.Reader) bool {
			return pgwire.Match(r)
		})
		// Also if the pg port is not split, the actual listen
		// and advertise address for SQL become equal to that of RPC,
		// regardless of what was configured.
		s.cfg.SQLAddr = s.cfg.Addr
		s.cfg.SQLAdvertiseAddr = s.cfg.AdvertiseAddr
	}

	anyL := m.Match(cmux.Any())
	if serverTestKnobs, ok := s.cfg.TestingKnobs.Server.(*TestingKnobs); ok {
		if serverTestKnobs.ContextTestingKnobs.ArtificialLatencyMap != nil {
			anyL = rpc.NewDelayingListener(anyL)
		}
	}

	// The remainder shutdown worker.
	s.stopper.RunWorker(workersCtx, func(context.Context) {
		<-s.stopper.ShouldQuiesce()
		// TODO(bdarnell): Do we need to also close the other listeners?
		netutil.FatalIfUnexpected(anyL.Close())
		<-s.stopper.ShouldStop()
		s.grpc.Stop()
		serveOnMux.Do(func() {
			// The cmux matches don't shut down properly unless serve is called on the
			// cmux at some point. Use serveOnMux to ensure it's called during shutdown
			// if we wouldn't otherwise reach the point where we start serving on it.
			netutil.FatalIfUnexpected(m.Serve())
		})
	})

	// Serve the gRPC endpoint.
	s.stopper.RunWorker(workersCtx, func(context.Context) {
		netutil.FatalIfUnexpected(s.grpc.Serve(anyL))
	})

	// startRPCServer starts the RPC server. We do not do this
	// immediately because we want the cluster to be ready (or ready to
	// initialize) before we accept RPC requests. The caller
	// (Server.Start) will call this at the right moment.
	startRPCServer = func(ctx context.Context) {
		s.stopper.RunWorker(ctx, func(context.Context) {
			serveOnMux.Do(func() {
				netutil.FatalIfUnexpected(m.Serve())
			})
		})
	}

	return pgL, startRPCServer, nil
}

func (s *Server) startServeUI(
	ctx, workersCtx context.Context, connManager netutil.Server, uiTLSConfig *tls.Config,
) error {
	httpLn, err := listen(ctx, &s.cfg.HTTPAddr, &s.cfg.HTTPAdvertiseAddr, "http")
	if err != nil {
		return err
	}
	log.Eventf(ctx, "listening on http port %s", s.cfg.HTTPAddr)

	// The HTTP listener shutdown worker, which closes everything under
	// the HTTP port when the stopper indicates we are shutting down.
	s.stopper.RunWorker(workersCtx, func(workersCtx context.Context) {
		<-s.stopper.ShouldQuiesce()
		if err := httpLn.Close(); err != nil {
			log.Fatal(workersCtx, err)
		}
	})

	if uiTLSConfig != nil {
		httpMux := cmux.New(httpLn)
		clearL := httpMux.Match(cmux.HTTP1())
		tlsL := httpMux.Match(cmux.Any())

		// Dispatch incoming requests to either clearL or tlsL.
		s.stopper.RunWorker(workersCtx, func(context.Context) {
			netutil.FatalIfUnexpected(httpMux.Serve())
		})

		// Serve the plain HTTP (non-TLS) connection over clearL.
		// This produces a HTTP redirect to the `https` URL for the path /,
		// handles the request normally (via s.ServeHTTP) for the path /health,
		// and produces 404 for anything else.
		s.stopper.RunWorker(workersCtx, func(context.Context) {
			mux := http.NewServeMux()
			mux.HandleFunc("/", func(w http.ResponseWriter, r *http.Request) {
				http.Redirect(w, r, "https://"+r.Host+r.RequestURI, http.StatusTemporaryRedirect)
			})
			mux.Handle("/health", s)

			plainRedirectServer := netutil.MakeServer(s.stopper, uiTLSConfig, mux)

			netutil.FatalIfUnexpected(plainRedirectServer.Serve(clearL))
		})

		httpLn = tls.NewListener(tlsL, uiTLSConfig)
	}

	// Serve the HTTP endpoint. This will be the original httpLn
	// listening on --http-addr without TLS if uiTLSConfig was
	// nil, or overridden above if uiTLSConfig was not nil to come from
	// the TLS negotiation over the HTTP port.
	s.stopper.RunWorker(workersCtx, func(context.Context) {
		netutil.FatalIfUnexpected(connManager.Serve(httpLn))
	})

	return nil
}

func (s *Server) startServeSQL(
	ctx, workersCtx context.Context, connManager netutil.Server, pgL net.Listener,
) error {
	log.Info(ctx, "serving sql connections")
	// Start servicing SQL connections.

	pgCtx := s.pgServer.AmbientCtx.AnnotateCtx(context.Background())
	tcpKeepAlive := tcpKeepAliveManager{
		tcpKeepAlive: envutil.EnvOrDefaultDuration("COCKROACH_SQL_TCP_KEEP_ALIVE", time.Minute),
	}

	s.stopper.RunWorker(pgCtx, func(pgCtx context.Context) {
		netutil.FatalIfUnexpected(connManager.ServeWith(pgCtx, s.stopper, pgL, func(conn net.Conn) {
			connCtx := logtags.AddTag(pgCtx, "client", conn.RemoteAddr().String())
			tcpKeepAlive.configure(connCtx, conn)

			if err := s.pgServer.ServeConn(connCtx, conn, pgwire.SocketTCP); err != nil {
				log.Errorf(connCtx, "serving SQL client conn: %v", err)
			}
		}))
	})

	// If a unix socket was requested, start serving there too.
	if len(s.cfg.SocketFile) != 0 {
		log.Infof(ctx, "starting postgres server at unix:%s", s.cfg.SocketFile)

		// Unix socket enabled: postgres protocol only.
		unixLn, err := net.Listen("unix", s.cfg.SocketFile)
		if err != nil {
			return err
		}

		s.stopper.RunWorker(workersCtx, func(workersCtx context.Context) {
			<-s.stopper.ShouldQuiesce()
			if err := unixLn.Close(); err != nil {
				log.Fatal(workersCtx, err)
			}
		})

		s.stopper.RunWorker(pgCtx, func(pgCtx context.Context) {
			netutil.FatalIfUnexpected(connManager.ServeWith(pgCtx, s.stopper, unixLn, func(conn net.Conn) {
				connCtx := logtags.AddTag(pgCtx, "client", conn.RemoteAddr().String())
				if err := s.pgServer.ServeConn(connCtx, conn, pgwire.SocketUnix); err != nil {
					log.Error(connCtx, err)
				}
			}))
		})
	}
	return nil
}

func (s *Server) bootstrapVersion() roachpb.Version {
	v := s.cfg.Settings.Version.BinaryVersion()
	if knobs := s.cfg.TestingKnobs.Server; knobs != nil {
		if ov := knobs.(*TestingKnobs).BootstrapVersionOverride; ov != (roachpb.Version{}) {
			v = ov
		}
	}
	return v
}

func (s *Server) bootstrapCluster(ctx context.Context, bootstrapVersion roachpb.Version) error {
	if err := s.node.bootstrapCluster(
		ctx, s.engines, clusterversion.ClusterVersion{Version: bootstrapVersion},
		&s.cfg.DefaultZoneConfig, &s.cfg.DefaultSystemZoneConfig,
	); err != nil {
		return err
	}
	// Force all the system ranges through the replication queue so they
	// upreplicate as quickly as possible when a new node joins. Without this
	// code, the upreplication would be up to the whim of the scanner, which
	// might be too slow for new clusters.
	done := false
	return s.node.stores.VisitStores(func(store *kvserver.Store) error {
		if !done {
			done = true
			return store.ForceReplicationScanAndProcess()
		}
		return nil
	})
}

// Decommission idempotently sets the decommissioning flag for specified nodes.
func (s *Server) Decommission(ctx context.Context, setTo bool, nodeIDs []roachpb.NodeID) error {
	eventLogger := sql.MakeEventLogger(s.execCfg)
	eventType := sql.EventLogNodeDecommissioned
	if !setTo {
		eventType = sql.EventLogNodeRecommissioned
	}
	for _, nodeID := range nodeIDs {
		changeCommitted, err := s.nodeLiveness.SetDecommissioning(ctx, nodeID, setTo)
		if err != nil {
			return errors.Wrapf(err, "during liveness update %d -> %t", nodeID, setTo)
		}
		if changeCommitted {
			// If we die right now or if this transaction fails to commit, the
			// commissioning event will not be recorded to the event log. While we
			// could insert the event record in the same transaction as the liveness
			// update, this would force a 2PC and potentially leave write intents in
			// the node liveness range. Better to make the event logging best effort
			// than to slow down future node liveness transactions.
			if err := s.db.Txn(ctx, func(ctx context.Context, txn *kv.Txn) error {
				return eventLogger.InsertEventRecord(
					ctx, txn, eventType, int32(nodeID), int32(s.NodeID()), struct{}{},
				)
			}); err != nil {
				log.Errorf(ctx, "unable to record %s event for node %d: %s", eventType, nodeID, err)
			}
		}
	}
	return nil
}

// startSampleEnvironment begins the heap profiler worker.
func (s *Server) startSampleEnvironment(ctx context.Context, frequency time.Duration) error {
	// Immediately record summaries once on server startup.
	ctx = s.AnnotateCtx(ctx)

	// We're not going to take heap profiles or goroutine dumps if
	// running only with in-memory stores.  This helps some tests that
	// can't write any files.
	allStoresInMem := true
	for _, storeSpec := range s.cfg.Stores.Specs {
		if !storeSpec.InMemory {
			allStoresInMem = false
			break
		}
	}

	var goroutineDumper *goroutinedumper.GoroutineDumper
	var heapProfiler *heapprofiler.HeapProfiler

	if !allStoresInMem {
		var err error
		if s.cfg.GoroutineDumpDirName != "" {
			if err := os.MkdirAll(s.cfg.GoroutineDumpDirName, 0755); err != nil {
				return errors.Wrap(err, "creating goroutine dump dir")
			}
			goroutineDumper, err = goroutinedumper.NewGoroutineDumper(s.cfg.GoroutineDumpDirName)
			if err != nil {
				return errors.Wrap(err, "starting goroutine dumper worker")
			}
		}

		if s.cfg.HeapProfileDirName != "" {
			if err := os.MkdirAll(s.cfg.HeapProfileDirName, 0755); err != nil {
				return errors.Wrap(err, "creating heap profiles dir")
			}
			heapProfiler, err = heapprofiler.NewHeapProfiler(s.cfg.HeapProfileDirName, s.ClusterSettings())
			if err != nil {
				return errors.Wrap(err, "starting heap profiler worker")
			}
		}
	}

	s.stopper.RunWorker(ctx, func(ctx context.Context) {
		var goMemStats atomic.Value // *status.GoMemStats
		goMemStats.Store(&status.GoMemStats{})
		var collectingMemStats int32 // atomic, 1 when stats call is ongoing

		timer := timeutil.NewTimer()
		defer timer.Stop()
		timer.Reset(frequency)

		for {
			select {
			case <-s.stopper.ShouldStop():
				return
			case <-timer.C:
				timer.Read = true
				timer.Reset(frequency)

				// We read the heap stats on another goroutine and give up after 1s.
				// This is necessary because as of Go 1.12, runtime.ReadMemStats()
				// "stops the world" and that requires first waiting for any current GC
				// run to finish. With a large heap and under extreme conditions, a
				// single GC run may take longer than the default sampling period of
				// 10s. Under normal operations and with more recent versions of Go,
				// this hasn't been observed to be a problem.
				statsCollected := make(chan struct{})
				if atomic.CompareAndSwapInt32(&collectingMemStats, 0, 1) {
					if err := s.stopper.RunAsyncTask(ctx, "get-mem-stats", func(ctx context.Context) {
						var ms status.GoMemStats
						runtime.ReadMemStats(&ms.MemStats)
						ms.Collected = timeutil.Now()
						log.VEventf(ctx, 2, "memstats: %+v", ms)

						goMemStats.Store(&ms)
						atomic.StoreInt32(&collectingMemStats, 0)
						close(statsCollected)
					}); err != nil {
						close(statsCollected)
					}
				}

				select {
				case <-statsCollected:
					// Good; we managed to read the Go memory stats quickly enough.
				case <-time.After(time.Second):
				}

				curStats := goMemStats.Load().(*status.GoMemStats)
				s.runtime.SampleEnvironment(ctx, *curStats)
				if goroutineDumper != nil {
					goroutineDumper.MaybeDump(ctx, s.ClusterSettings(), s.runtime.Goroutines.Value())
				}
				if heapProfiler != nil {
					heapProfiler.MaybeTakeProfile(ctx, curStats.MemStats)
				}

			}
		}
	})
	return nil
}

// Stop stops the server.
func (s *Server) Stop() {
	s.stopper.Stop(context.TODO())
}

// ServeHTTP is necessary to implement the http.Handler interface.
func (s *Server) ServeHTTP(w http.ResponseWriter, r *http.Request) {
	// This is our base handler, so catch all panics and make sure they stick.
	defer log.FatalOnPanic()

	// Disable caching of responses.
	w.Header().Set("Cache-control", "no-cache")

	ae := r.Header.Get(httputil.AcceptEncodingHeader)
	switch {
	case strings.Contains(ae, httputil.GzipEncoding):
		w.Header().Set(httputil.ContentEncodingHeader, httputil.GzipEncoding)
		gzw := newGzipResponseWriter(w)
		defer func() {
			// Certain requests must not have a body, yet closing the gzip writer will
			// attempt to write the gzip header. Avoid logging a warning in this case.
			// This is notably triggered by:
			//
			// curl -H 'Accept-Encoding: gzip' \
			// 	    -H 'If-Modified-Since: Thu, 29 Mar 2018 22:36:32 GMT' \
			//      -v http://localhost:8080/favicon.ico > /dev/null
			//
			// which results in a 304 Not Modified.
			if err := gzw.Close(); err != nil && err != http.ErrBodyNotAllowed {
				ctx := s.AnnotateCtx(r.Context())
				log.Warningf(ctx, "error closing gzip response writer: %v", err)
			}
		}()
		w = gzw
	}
	s.mux.ServeHTTP(w, r)
}

// TempDir returns the filepath of the temporary directory used for temp storage.
// It is empty for an in-memory temp storage.
func (s *Server) TempDir() string {
	return s.cfg.TempStorageConfig.Path
}

// PGServer exports the pgwire server. Used by tests.
func (s *Server) PGServer() *pgwire.Server {
	return s.pgServer
}

// TODO(benesch): Use https://github.com/NYTimes/gziphandler instead.
// gzipResponseWriter reinvents the wheel and is not as robust.
type gzipResponseWriter struct {
	gz gzip.Writer
	http.ResponseWriter
}

func newGzipResponseWriter(rw http.ResponseWriter) *gzipResponseWriter {
	var w *gzipResponseWriter
	if wI := gzipResponseWriterPool.Get(); wI == nil {
		w = new(gzipResponseWriter)
	} else {
		w = wI.(*gzipResponseWriter)
	}
	w.Reset(rw)
	return w
}

func (w *gzipResponseWriter) Reset(rw http.ResponseWriter) {
	w.gz.Reset(rw)
	w.ResponseWriter = rw
}

func (w *gzipResponseWriter) Write(b []byte) (int, error) {
	// The underlying http.ResponseWriter can't sniff gzipped data properly, so we
	// do our own sniffing on the uncompressed data.
	if w.Header().Get("Content-Type") == "" {
		w.Header().Set("Content-Type", http.DetectContentType(b))
	}
	return w.gz.Write(b)
}

// Flush implements http.Flusher as required by grpc-gateway for clients
// which access streaming endpoints (as exercised by the acceptance tests
// at time of writing).
func (w *gzipResponseWriter) Flush() {
	// If Flush returns an error, we'll see it on the next call to Write or
	// Close as well, so we can ignore it here.
	if err := w.gz.Flush(); err == nil {
		// Flush the wrapped ResponseWriter as well, if possible.
		if f, ok := w.ResponseWriter.(http.Flusher); ok {
			f.Flush()
		}
	}
}

// Close implements the io.Closer interface. It is not safe to use the
// writer after calling Close.
func (w *gzipResponseWriter) Close() error {
	err := w.gz.Close()
	w.Reset(nil) // release ResponseWriter reference.
	gzipResponseWriterPool.Put(w)
	return err
}

func init() {
	tracing.RegisterTagRemapping("n", "node")
}

// configure attempts to set TCP keep-alive on
// connection. Does not fail on errors.
func (k *tcpKeepAliveManager) configure(ctx context.Context, conn net.Conn) {
	if k.tcpKeepAlive == 0 {
		return
	}

	muxConn, ok := conn.(*cmux.MuxConn)
	if !ok {
		return
	}
	tcpConn, ok := muxConn.Conn.(*net.TCPConn)
	if !ok {
		return
	}

	// Only log success/failure once.
	doLog := atomic.CompareAndSwapInt32(&k.loggedKeepAliveStatus, 0, 1)
	if err := tcpConn.SetKeepAlive(true); err != nil {
		if doLog {
			log.Warningf(ctx, "failed to enable TCP keep-alive for pgwire: %v", err)
		}
		return

	}
	if err := tcpConn.SetKeepAlivePeriod(k.tcpKeepAlive); err != nil {
		if doLog {
			log.Warningf(ctx, "failed to set TCP keep-alive duration for pgwire: %v", err)
		}
		return
	}

	if doLog {
		log.VEventf(ctx, 2, "setting TCP keep-alive to %s for pgwire", k.tcpKeepAlive)
	}
}

type tcpKeepAliveManager struct {
	// The keepalive duration.
	tcpKeepAlive time.Duration
	// loggedKeepAliveStatus ensures that errors about setting the TCP
	// keepalive status are only reported once.
	loggedKeepAliveStatus int32
}

func listen(
	ctx context.Context, addr, advertiseAddr *string, connName string,
) (net.Listener, error) {
	ln, err := net.Listen("tcp", *addr)
	if err != nil {
		return nil, ListenError{
			error: err,
			Addr:  *addr,
		}
	}
	if err := base.UpdateAddrs(ctx, addr, advertiseAddr, ln.Addr()); err != nil {
		return nil, errors.Wrapf(err, "internal error: cannot parse %s listen address", connName)
	}
	return ln, nil
}

// RunLocalSQL calls fn on a SQL internal executor on this server.
// This is meant for use for SQL initialization during bootstrapping.
//
// The internal SQL interface should be used instead of a regular SQL
// network connection for SQL initializations when setting up a new
// server, because it is possible for the server to listen on a
// network interface that is not reachable from loopback. It is also
// possible for the TLS certificates to be invalid when used locally
// (e.g. if the hostname in the cert is an advertised address that's
// only reachable externally).
func (s *Server) RunLocalSQL(
	ctx context.Context, fn func(ctx context.Context, sqlExec *sql.InternalExecutor) error,
) error {
	return fn(ctx, s.internalExecutor)
}<|MERGE_RESOLUTION|>--- conflicted
+++ resolved
@@ -371,13 +371,8 @@
 	dbCtx.NodeID = &s.nodeIDContainer
 	dbCtx.Stopper = s.stopper
 	s.db = kv.NewDBWithContext(s.cfg.AmbientCtx, s.tcsFactory, s.clock, dbCtx)
-<<<<<<< HEAD
+	// TODO jenndebug implementDemotion
 	s.db.CreateCicadaClients(16, "node-11:50051")
-=======
-	// TODO jenndebug implementDemotion
-	s.db.CreateCicadaClients(12, "localhost:50051")
->>>>>>> 5af88e58
-
 	nlActive, nlRenewal := s.cfg.NodeLivenessDurations()
 
 	s.nodeLiveness = kvserver.NewNodeLiveness(
