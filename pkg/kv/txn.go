// Copyright 2015 The Cockroach Authors.
//
// Use of this software is governed by the Business Source License
// included in the file licenses/BSL.txt.
//
// As of the Change Date specified in that file, in accordance with
// the Business Source License, use of this software will be governed
// by the Apache License, Version 2.0, included in the file
// licenses/APL.txt.

package kv

import (
	"context"
	"encoding/binary"
	"fmt"
<<<<<<< HEAD
	execinfrapb "github.com/cockroachdb/cockroach/pkg/smdbrpc/protos"
	"google.golang.org/grpc"

	// smdbrpc "smdbrpc/go"
=======
	smdbrpc "smdbrpc/go"
>>>>>>> 19b2bd72
	"time"

	"github.com/cockroachdb/cockroach/pkg/roachpb"
	"github.com/cockroachdb/cockroach/pkg/storage/enginepb"
	"github.com/cockroachdb/cockroach/pkg/util/contextutil"
	"github.com/cockroachdb/cockroach/pkg/util/hlc"
	"github.com/cockroachdb/cockroach/pkg/util/log"
	"github.com/cockroachdb/cockroach/pkg/util/protoutil"
	"github.com/cockroachdb/cockroach/pkg/util/syncutil"
	"github.com/cockroachdb/cockroach/pkg/util/tracing"
	"github.com/cockroachdb/cockroach/pkg/util/uuid"
	"github.com/cockroachdb/errors"
)

// Txn is an in-progress distributed database transaction. A Txn is safe for
// concurrent use by multiple goroutines.
type Txn struct {
	db *DB

	// typ indicates the type of transaction.
	typ TxnType

	// gatewayNodeID, if != 0, is the ID of the node on whose behalf this
	// transaction is running. Normally this is the current node, but in the case
	// of Txns created on remote nodes by DistSQL this will be the gateway.
	// It will be attached to all requests sent through this transaction.
	gatewayNodeID roachpb.NodeID

	// The following fields are not safe for concurrent modification.
	// They should be set before operating on the transaction.

	// commitTriggers are run upon successful commit.
	commitTriggers []func(ctx context.Context)
	// systemConfigTrigger is set to true when modifying keys from the SystemConfig
	// span. This sets the SystemConfigTrigger on EndTxnRequest.
	systemConfigTrigger bool

	writeHotkeys [][]byte
	readHotkeys  [][]byte

	// mu holds fields that need to be synchronized for concurrent request execution.
	mu struct {
		syncutil.Mutex
		ID           uuid.UUID
		debugName    string
		userPriority roachpb.UserPriority

		// previousIDs holds the set of all previous IDs that the Txn's Proto has
		// had across transaction aborts. This allows us to determine if a given
		// response was meant for any incarnation of this transaction. This is
		// useful for catching retriable errors that have escaped inner
		// transactions, so that they don't cause a retry of an outer transaction.
		previousIDs map[uuid.UUID]struct{}

		// sender is a stateful sender for use with transactions (usually a
		// TxnCoordSender). A new sender is created on transaction restarts (not
		// retries).
		sender TxnSender

		// The txn has to be committed by this deadline. A nil value indicates no
		// deadline.
		deadline *hlc.Timestamp
	}
}

// NewTxn returns a new RootTxn.
// Note: for SQL usage, prefer NewTxnWithSteppingEnabled() below.
//
// If the transaction is used to send any operations, CommitOrCleanup() or
// CleanupOnError() should eventually be called to commit/rollback the
// transaction (including stopping the heartbeat loop).
//
// gatewayNodeID: If != 0, this is the ID of the node on whose behalf this
//   transaction is running. Normally this is the current node, but in the case
//   of Txns created on remote nodes by DistSQL this will be the gateway.
//   If 0 is passed, then no value is going to be filled in the batches sent
//   through this txn. This will have the effect that the DistSender will fill
//   in the batch with the current node's ID.
//   If the gatewayNodeID is set and this is a root transaction, we optimize
//   away any clock uncertainty for our own node, as our clock is accessible.
//
// See also db.NewTxn().
func NewTxn(ctx context.Context, db *DB, gatewayNodeID roachpb.NodeID) *Txn {
	if db == nil {
		panic(errors.WithContextTags(
			errors.AssertionFailedf("attempting to create txn with nil db"), ctx))
	}

	now := db.clock.Now()
	kvTxn := roachpb.MakeTransaction(
		"unnamed",
		nil, // baseKey
		roachpb.NormalUserPriority,
		now,
		db.clock.MaxOffset().Nanoseconds(),
	)

	return NewTxnFromProto(ctx, db, gatewayNodeID, now, RootTxn, &kvTxn)
}

// NewTxnWithSteppingEnabled is like NewTxn but suitable for use by SQL.
func NewTxnWithSteppingEnabled(ctx context.Context, db *DB, gatewayNodeID roachpb.NodeID) *Txn {
	txn := NewTxn(ctx, db, gatewayNodeID)
	_ = txn.ConfigureStepping(ctx, SteppingEnabled)
	return txn
}

// NewTxnFromProto is like NewTxn but assumes the Transaction object is already initialized.
// Do not use this directly; use NewTxn() instead.
// This function exists for testing only.
func NewTxnFromProto(
	ctx context.Context,
	db *DB,
	gatewayNodeID roachpb.NodeID,
	now hlc.Timestamp,
	typ TxnType,
	proto *roachpb.Transaction,
) *Txn {
	// Ensure the gateway node ID is marked as free from clock offset.
	if gatewayNodeID != 0 && typ == RootTxn {
		proto.UpdateObservedTimestamp(gatewayNodeID, now)
	}

	txn := &Txn{db: db, typ: typ, gatewayNodeID: gatewayNodeID}
	txn.mu.ID = proto.ID
	txn.mu.userPriority = roachpb.NormalUserPriority
	txn.mu.sender = db.factory.RootTransactionalSender(proto, txn.mu.userPriority)
	return txn
}

// NewLeafTxn instantiates a new leaf transaction.
func NewLeafTxn(
	ctx context.Context, db *DB, gatewayNodeID roachpb.NodeID, tis *roachpb.LeafTxnInputState,
) *Txn {
	if db == nil {
		panic(errors.WithContextTags(
			errors.AssertionFailedf("attempting to create leaf txn with nil db for Transaction: %s", tis.Txn), ctx))
	}
	if tis.Txn.Status != roachpb.PENDING {
		panic(errors.WithContextTags(
			errors.AssertionFailedf("can't create leaf txn with non-PENDING proto: %s", tis.Txn), ctx))
	}
	tis.Txn.AssertInitialized(ctx)
	txn := &Txn{db: db, typ: LeafTxn, gatewayNodeID: gatewayNodeID}
	txn.mu.ID = tis.Txn.ID
	txn.mu.userPriority = roachpb.NormalUserPriority
	txn.mu.sender = db.factory.LeafTransactionalSender(tis)
	return txn
}

// DB returns a transaction's DB.
func (txn *Txn) DB() *DB {
	return txn.db
}

// Sender returns a transaction's TxnSender.
func (txn *Txn) Sender() TxnSender {
	txn.mu.Lock()
	defer txn.mu.Unlock()
	return txn.mu.sender
}

// ID returns the current ID of the transaction.
func (txn *Txn) ID() uuid.UUID {
	txn.mu.Lock()
	defer txn.mu.Unlock()
	return txn.mu.ID
}

// Epoch exports the txn's epoch.
func (txn *Txn) Epoch() enginepb.TxnEpoch {
	txn.mu.Lock()
	defer txn.mu.Unlock()
	return txn.mu.sender.Epoch()
}

// status returns the txn proto status field.
func (txn *Txn) status() roachpb.TransactionStatus {
	return txn.mu.sender.TxnStatus()
}

// IsCommitted returns true iff the transaction has the committed status.
func (txn *Txn) IsCommitted() bool {
	return txn.status() == roachpb.COMMITTED
}

// IsOpen returns true iff the transaction is in the open state where
// it can accept further commands.
func (txn *Txn) IsOpen() bool {
	return txn.status() == roachpb.PENDING
}

// SetUserPriority sets the transaction's user priority. Transactions default to
// normal user priority. The user priority must be set before any operations are
// performed on the transaction.
func (txn *Txn) SetUserPriority(userPriority roachpb.UserPriority) error {
	if txn.typ != RootTxn {
		panic(errors.AssertionFailedf("SetUserPriority() called on leaf txn"))
	}

	txn.mu.Lock()
	defer txn.mu.Unlock()
	if txn.mu.userPriority == userPriority {
		return nil
	}

	if userPriority < roachpb.MinUserPriority || userPriority > roachpb.MaxUserPriority {
		return errors.AssertionFailedf("the given user priority %f is out of the allowed range [%f, %f]",
			userPriority, roachpb.MinUserPriority, roachpb.MaxUserPriority)
	}

	txn.mu.userPriority = userPriority
	return txn.mu.sender.SetUserPriority(userPriority)
}

// TestingSetPriority sets the transaction priority. It is intended for
// internal (testing) use only.
func (txn *Txn) TestingSetPriority(priority enginepb.TxnPriority) {
	txn.mu.Lock()
	// The negative user priority is translated on the server into a positive,
	// non-randomized, priority for the transaction.
	txn.mu.userPriority = roachpb.UserPriority(-priority)
	if err := txn.mu.sender.SetUserPriority(txn.mu.userPriority); err != nil {
		log.Fatal(context.TODO(), err)
	}
	txn.mu.Unlock()
}

// UserPriority returns the transaction's user priority.
func (txn *Txn) UserPriority() roachpb.UserPriority {
	txn.mu.Lock()
	defer txn.mu.Unlock()
	return txn.mu.userPriority
}

// SetDebugName sets the debug name associated with the transaction which will
// appear in log files and the web UI.
func (txn *Txn) SetDebugName(name string) {
	if txn.typ != RootTxn {
		panic(errors.AssertionFailedf("SetDebugName() called on leaf txn"))
	}

	txn.mu.Lock()
	defer txn.mu.Unlock()

	txn.mu.sender.SetDebugName(name)
	txn.mu.debugName = name
}

// DebugName returns the debug name associated with the transaction.
func (txn *Txn) DebugName() string {
	txn.mu.Lock()
	defer txn.mu.Unlock()
	return txn.debugNameLocked()
}

func (txn *Txn) debugNameLocked() string {
	return fmt.Sprintf("%s (id: %s)", txn.mu.debugName, txn.mu.ID)
}

// String returns a string version of this transaction.
func (txn *Txn) String() string {
	txn.mu.Lock()
	defer txn.mu.Unlock()
	return txn.mu.sender.String()
}

// ReadTimestamp returns the transaction's current read timestamp.
// Note a transaction can be internally pushed forward in time before
// committing so this is not guaranteed to be the commit timestamp.
// Use CommitTimestamp() when needed.
func (txn *Txn) ReadTimestamp() hlc.Timestamp {
	txn.mu.Lock()
	defer txn.mu.Unlock()
	return txn.readTimestampLocked()
}

func (txn *Txn) readTimestampLocked() hlc.Timestamp {
	return txn.mu.sender.ReadTimestamp()
}

// CommitTimestamp returns the transaction's start timestamp.
// The start timestamp can get pushed but the use of this
// method will guarantee that if a timestamp push is needed
// the commit will fail with a retryable error.
func (txn *Txn) CommitTimestamp() hlc.Timestamp {
	txn.mu.Lock()
	defer txn.mu.Unlock()
	return txn.mu.sender.CommitTimestamp()
}

// ProvisionalCommitTimestamp returns the transaction's provisional
// commit timestamp. This can evolve throughout a txn's lifecycle. See
// the comment on the WriteTimestamp field of TxnMeta for details.
func (txn *Txn) ProvisionalCommitTimestamp() hlc.Timestamp {
	txn.mu.Lock()
	defer txn.mu.Unlock()
	return txn.mu.sender.ProvisionalCommitTimestamp()
}

// SetSystemConfigTrigger sets the system db trigger to true on this transaction.
// This will impact the EndTxnRequest.
func (txn *Txn) SetSystemConfigTrigger() error {
	if txn.typ != RootTxn {
		return errors.AssertionFailedf("SetSystemConfigTrigger() called on leaf txn")
	}

	txn.mu.Lock()
	defer txn.mu.Unlock()
	if err := txn.mu.sender.AnchorOnSystemConfigRange(); err != nil {
		return err
	}
	txn.systemConfigTrigger = true
	return nil
}

// DisablePipelining instructs the transaction not to pipeline requests. It
// should rarely be necessary to call this method. It is only recommended for
// transactions that need extremely precise control over the request ordering,
// like the transaction that merges ranges together.
//
// DisablePipelining must be called before any operations are performed on the
// transaction.
func (txn *Txn) DisablePipelining() error {
	if txn.typ != RootTxn {
		return errors.AssertionFailedf("DisablePipelining() called on leaf txn")
	}

	txn.mu.Lock()
	defer txn.mu.Unlock()
	return txn.mu.sender.DisablePipelining()
}

// NewBatch creates and returns a new empty batch object for use with the Txn.
func (txn *Txn) NewBatch() *Batch {
	return &Batch{txn: txn}
}

// Get retrieves the value for a key, returning the retrieved key/value or an
// error. It is not considered an error for the key to not exist.
//
//   r, err := db.Get("a")
//   // string(r.Key) == "a"
//
// key can be either a byte slice or a string.
func (txn *Txn) Get(ctx context.Context, key interface{}) (KeyValue, error) {
	b := txn.NewBatch()
	b.Get(key)
	return getOneRow(txn.Run(ctx, b), b)
}

// GetProto retrieves the value for a key and decodes the result as a proto
// message. If the key doesn't exist, the proto will simply be reset.
//
// key can be either a byte slice or a string.
func (txn *Txn) GetProto(ctx context.Context, key interface{}, msg protoutil.Message) error {
	_, err := txn.GetProtoTs(ctx, key, msg)
	return err
}

// GetProtoTs retrieves the value for a key and decodes the result as a proto
// message. It additionally returns the timestamp at which the key was read.
// If the key doesn't exist, the proto will simply be reset and a zero timestamp
// will be returned. A zero timestamp will also be returned if unmarshaling
// fails.
//
// key can be either a byte slice or a string.
func (txn *Txn) GetProtoTs(
	ctx context.Context, key interface{}, msg protoutil.Message,
) (hlc.Timestamp, error) {
	r, err := txn.Get(ctx, key)
	if err != nil {
		return hlc.Timestamp{}, err
	}
	if err := r.ValueProto(msg); err != nil || r.Value == nil {
		return hlc.Timestamp{}, err
	}
	return r.Value.Timestamp, nil
}

// Put sets the value for a key
//
// key can be either a byte slice or a string. value can be any key type, a
// protoutil.Message or any Go primitive type (bool, int, etc).
func (txn *Txn) Put(ctx context.Context, key, value interface{}) error {
	b := txn.NewBatch()
	b.Put(key, value)
	return getOneErr(txn.Run(ctx, b), b)
}

// CPut conditionally sets the value for a key if the existing value is equal
// to expValue. To conditionally set a value only if there is no existing entry
// pass nil for expValue. Note that this must be an interface{}(nil), not a
// typed nil value (e.g. []byte(nil)).
//
// Returns a ConditionFailedError if the existing value is not equal to expValue.
//
// key can be either a byte slice or a string. value can be any key type, a
// protoutil.Message or any Go primitive type (bool, int, etc).
//
// Note that, as an exception to the general rule, it's ok to send more requests
// after getting a ConditionFailedError. See comments on ConditionalPutRequest
// for more info.
func (txn *Txn) CPut(ctx context.Context, key, value interface{}, expValue *roachpb.Value) error {
	b := txn.NewBatch()
	b.CPut(key, value, expValue)
	return getOneErr(txn.Run(ctx, b), b)
}

// InitPut sets the first value for a key to value. An error is reported if a
// value already exists for the key and it's not equal to the value passed in.
// If failOnTombstones is set to true, tombstones count as mismatched values
// and will cause a ConditionFailedError.
//
// key can be either a byte slice or a string. value can be any key type, a
// protoutil.Message or any Go primitive type (bool, int, etc). It is illegal to
// set value to nil.
func (txn *Txn) InitPut(ctx context.Context, key, value interface{}, failOnTombstones bool) error {
	b := txn.NewBatch()
	b.InitPut(key, value, failOnTombstones)
	return getOneErr(txn.Run(ctx, b), b)
}

// Inc increments the integer value at key. If the key does not exist it will
// be created with an initial value of 0 which will then be incremented. If the
// key exists but was set using Put or CPut an error will be returned.
//
// The returned Result will contain a single row and Result.Err will indicate
// success or failure.
//
// key can be either a byte slice or a string.
func (txn *Txn) Inc(ctx context.Context, key interface{}, value int64) (KeyValue, error) {
	b := txn.NewBatch()
	b.Inc(key, value)
	return getOneRow(txn.Run(ctx, b), b)
}

func (txn *Txn) scan(
	ctx context.Context, begin, end interface{}, maxRows int64, isReverse, forUpdate bool,
) ([]KeyValue, error) {
	b := txn.NewBatch()
	if maxRows > 0 {
		b.Header.MaxSpanRequestKeys = maxRows
	}
	b.scan(begin, end, isReverse, forUpdate)
	r, err := getOneResult(txn.Run(ctx, b), b)
	return r.Rows, err
}

// Scan retrieves the rows between begin (inclusive) and end (exclusive) in
// ascending order.
//
// The returned []KeyValue will contain up to maxRows elements (or all results
// when zero is supplied).
//
// key can be either a byte slice or a string.
func (txn *Txn) Scan(
	ctx context.Context, begin, end interface{}, maxRows int64,
) ([]KeyValue, error) {
	return txn.scan(ctx, begin, end, maxRows, false /* isReverse */, false /* forUpdate */)
}

// ScanForUpdate retrieves the rows between begin (inclusive) and end
// (exclusive) in ascending order. Unreplicated, exclusive locks are acquired on
// each of the returned keys.
//
// The returned []KeyValue will contain up to maxRows elements (or all results
// when zero is supplied).
//
// key can be either a byte slice or a string.
func (txn *Txn) ScanForUpdate(
	ctx context.Context, begin, end interface{}, maxRows int64,
) ([]KeyValue, error) {
	return txn.scan(ctx, begin, end, maxRows, false /* isReverse */, true /* forUpdate */)
}

// ReverseScan retrieves the rows between begin (inclusive) and end (exclusive)
// in descending order.
//
// The returned []KeyValue will contain up to maxRows elements (or all results
// when zero is supplied).
//
// key can be either a byte slice or a string.
func (txn *Txn) ReverseScan(
	ctx context.Context, begin, end interface{}, maxRows int64,
) ([]KeyValue, error) {
	return txn.scan(ctx, begin, end, maxRows, true /* isReverse */, false /* forUpdate */)
}

// ReverseScanForUpdate retrieves the rows between begin (inclusive) and end
// (exclusive) in descending order. Unreplicated, exclusive locks are acquired
// on each of the returned keys.
//
// The returned []KeyValue will contain up to maxRows elements (or all results
// when zero is supplied).
//
// key can be either a byte slice or a string.
func (txn *Txn) ReverseScanForUpdate(
	ctx context.Context, begin, end interface{}, maxRows int64,
) ([]KeyValue, error) {
	return txn.scan(ctx, begin, end, maxRows, true /* isReverse */, true /* forUpdate */)
}

// Iterate performs a paginated scan and applying the function f to every page.
// The semantics of retrieval and ordering are the same as for Scan. Note that
// Txn auto-retries the transaction if necessary. Hence, the paginated data
// must not be used for side-effects before the txn has committed.
func (txn *Txn) Iterate(
	ctx context.Context, begin, end interface{}, pageSize int, f func([]KeyValue) error,
) error {
	for {
		rows, err := txn.Scan(ctx, begin, end, int64(pageSize))
		if err != nil {
			return err
		}
		if len(rows) == 0 {
			return nil
		}
		if err := f(rows); err != nil {
			return errors.Wrap(err, "running iterate callback")
		}
		if len(rows) < pageSize {
			return nil
		}
		begin = rows[len(rows)-1].Key.Next()
	}
}

// Del deletes one or more keys.
//
// key can be either a byte slice or a string.
func (txn *Txn) Del(ctx context.Context, keys ...interface{}) error {
	b := txn.NewBatch()
	b.Del(keys...)
	return getOneErr(txn.Run(ctx, b), b)
}

// DelRange deletes the rows between begin (inclusive) and end (exclusive).
//
// The returned Result will contain 0 rows and Result.Err will indicate success
// or failure.
//
// key can be either a byte slice or a string.
func (txn *Txn) DelRange(ctx context.Context, begin, end interface{}) error {
	b := txn.NewBatch()
	b.DelRange(begin, end, false)
	return getOneErr(txn.Run(ctx, b), b)
}

// Run executes the operations queued up within a batch. Before executing any
// of the operations the batch is first checked to see if there were any errors
// during its construction (e.g. failure to marshal a proto message).
//
// The operations within a batch are run in parallel and the order is
// non-deterministic. It is an unspecified behavior to modify and retrieve the
// same key within a batch.
//
// Upon completion, Batch.Results will contain the results for each
// operation. The order of the results matches the order the operations were
// added to the batch.
func (txn *Txn) Run(ctx context.Context, b *Batch) error {
	tracing.AnnotateTrace()
	defer tracing.AnnotateTrace()
	if err := b.prepare(); err != nil {
		return err
	}
	return sendAndFill(ctx, txn.Send, b)
}

func (txn *Txn) commit(ctx context.Context) error {
	if txn.HasWriteHotkeys() || txn.HasReadHotkeys() {
		if _, succeeded := txn.ContactHotshard(txn.GetAndClearWriteHotkeys(),
			txn.GetAndClearReadHotKeys(),
			txn.ProvisionalCommitTimestamp()); !succeeded {
			// jenndebug TODO how do I abort a txn?
			log.Fatal(ctx, "jenndebug the hotshard could not commit txn")
		}
	}

	var ba roachpb.BatchRequest
	ba.Add(endTxnReq(true /* commit */, txn.deadline(), txn.systemConfigTrigger))
	_, pErr := txn.Send(ctx, ba)
	if pErr == nil {
		for _, t := range txn.commitTriggers {
			t(ctx)
		}
	}
	return pErr.GoError()
}

// CleanupOnError cleans up the transaction as a result of an error.
func (txn *Txn) CleanupOnError(ctx context.Context, err error) {
	if txn.typ != RootTxn {
		panic(errors.WithContextTags(errors.AssertionFailedf("CleanupOnError() called on leaf txn"), ctx))
	}

	if err == nil {
		panic(errors.WithContextTags(errors.AssertionFailedf("CleanupOnError() called with nil error"), ctx))
	}
	if replyErr := txn.rollback(ctx); replyErr != nil {
		if _, ok := replyErr.GetDetail().(*roachpb.TransactionStatusError); ok || txn.status() == roachpb.ABORTED {
			log.Eventf(ctx, "failure aborting transaction: %s; abort caused by: %s", replyErr, err)
		} else {
			log.Warningf(ctx, "failure aborting transaction: %s; abort caused by: %s", replyErr, err)
		}
	}
}

// Commit is the same as CommitOrCleanup but will not attempt to clean
// up on failure. This can be used when the caller is prepared to do proper
// cleanup.
func (txn *Txn) Commit(ctx context.Context) error {
	if txn.typ != RootTxn {
		return errors.WithContextTags(errors.AssertionFailedf("Commit() called on leaf txn"), ctx)
	}

	return txn.commit(ctx)
}

// CommitInBatch executes the operations queued up within a batch and
// commits the transaction. Explicitly committing a transaction is
// optional, but more efficient than relying on the implicit commit
// performed when the transaction function returns without error.
// The batch must be created by this transaction.
// If the command completes successfully, the txn is considered finalized. On
// error, no attempt is made to clean up the (possibly still pending)
// transaction.
func (txn *Txn) CommitInBatch(ctx context.Context, b *Batch) error {
	if txn.typ != RootTxn {
		return errors.WithContextTags(errors.AssertionFailedf("CommitInBatch() called on leaf txn"), ctx)
	}

	if txn != b.txn {
		return errors.Errorf("a batch b can only be committed by b.txn")
	}
	b.appendReqs(endTxnReq(true /* commit */, txn.deadline(), txn.systemConfigTrigger))
	b.initResult(1 /* calls */, 0, b.raw, nil)
	return txn.Run(ctx, b)
}

// CommitOrCleanup sends an EndTxnRequest with Commit=true.
// If that fails, an attempt to rollback is made.
// txn should not be used to send any more commands after this call.
func (txn *Txn) CommitOrCleanup(ctx context.Context) error {
	if txn.typ != RootTxn {
		return errors.WithContextTags(errors.AssertionFailedf("CommitOrCleanup() called on leaf txn"), ctx)
	}

	err := txn.commit(ctx)
	if err != nil {
		txn.CleanupOnError(ctx, err)
	}
	return err
}

// UpdateDeadlineMaybe sets the transactions deadline to the lower of the
// current one (if any) and the passed value.
//
// The deadline cannot be lower than txn.ReadTimestamp.
func (txn *Txn) UpdateDeadlineMaybe(ctx context.Context, deadline hlc.Timestamp) bool {
	if txn.typ != RootTxn {
		panic(errors.WithContextTags(errors.AssertionFailedf("UpdateDeadlineMaybe() called on leaf txn"), ctx))
	}

	txn.mu.Lock()
	defer txn.mu.Unlock()
	if txn.mu.deadline == nil || deadline.Less(*txn.mu.deadline) {
		readTimestamp := txn.readTimestampLocked()
		if deadline.Less(txn.readTimestampLocked()) {
			log.Fatalf(ctx, "deadline below read timestamp is nonsensical; "+
				"txn has would have no change to commit. Deadline: %s. Read timestamp: %s.",
				deadline, readTimestamp)
		}
		txn.mu.deadline = new(hlc.Timestamp)
		*txn.mu.deadline = deadline
		return true
	}
	return false
}

// resetDeadlineLocked resets the deadline.
func (txn *Txn) resetDeadlineLocked() {
	txn.mu.deadline = nil
}

// Rollback sends an EndTxnRequest with Commit=false.
// txn is considered finalized and cannot be used to send any more commands.
func (txn *Txn) Rollback(ctx context.Context) error {
	if txn.typ != RootTxn {
		return errors.WithContextTags(errors.AssertionFailedf("Rollback() called on leaf txn"), ctx)
	}

	return txn.rollback(ctx).GoError()
}

func (txn *Txn) rollback(ctx context.Context) *roachpb.Error {
	log.VEventf(ctx, 2, "rolling back transaction")

	sync := true
	if ctx.Err() != nil {
		sync = false
	}
	if sync {
		var ba roachpb.BatchRequest
		ba.Add(endTxnReq(false /* commit */, nil /* deadline */, false /* systemConfigTrigger */))
		_, pErr := txn.Send(ctx, ba)
		if pErr == nil {
			return nil
		}
		// If ctx has been canceled, assume that caused the error and try again
		// async below.
		if ctx.Err() == nil {
			return pErr
		}
	}

	// We don't have a client whose context we can attach to, but we do want to limit how
	// long this request is going to be around or it could leak a goroutine (in case of a
	// long-lived network partition).
	stopper := txn.db.ctx.Stopper
	ctx, cancel := stopper.WithCancelOnQuiesce(txn.db.AnnotateCtx(context.Background()))
	if err := stopper.RunAsyncTask(ctx, "async-rollback", func(ctx context.Context) {
		defer cancel()
		var ba roachpb.BatchRequest
		ba.Add(endTxnReq(false /* commit */, nil /* deadline */, false /* systemConfigTrigger */))
		_ = contextutil.RunWithTimeout(ctx, "async txn rollback", 3*time.Second, func(ctx context.Context) error {
			if _, pErr := txn.Send(ctx, ba); pErr != nil {
				if statusErr, ok := pErr.GetDetail().(*roachpb.TransactionStatusError); ok &&
					statusErr.Reason == roachpb.TransactionStatusError_REASON_TXN_COMMITTED {
					// A common cause of these async rollbacks failing is when they're
					// triggered by a ctx canceled while a commit is in-flight (and it's too
					// late for it to be canceled), and so the rollback finds the txn to be
					// already committed. We don't spam the logs with those.
					log.VEventf(ctx, 2, "async rollback failed: %s", pErr)
				} else {
					log.Infof(ctx, "async rollback failed: %s", pErr)
				}
			}
			return nil
		})
	}); err != nil {
		cancel()
		return roachpb.NewError(err)
	}
	return nil
}

// AddCommitTrigger adds a closure to be executed on successful commit
// of the transaction.
func (txn *Txn) AddCommitTrigger(trigger func(ctx context.Context)) {
	if txn.typ != RootTxn {
		panic(errors.AssertionFailedf("AddCommitTrigger() called on leaf txn"))
	}

	txn.commitTriggers = append(txn.commitTriggers, trigger)
}

func endTxnReq(commit bool, deadline *hlc.Timestamp, hasTrigger bool) roachpb.Request {
	req := &roachpb.EndTxnRequest{
		Commit:   commit,
		Deadline: deadline,
	}
	if hasTrigger {
		req.InternalCommitTrigger = &roachpb.InternalCommitTrigger{
			ModifiedSpanTrigger: &roachpb.ModifiedSpanTrigger{
				SystemConfigSpan: true,
			},
		}
	}
	return req
}

// AutoCommitError wraps a non-retryable error coming from auto-commit.
type AutoCommitError struct {
	cause error
}

func (e *AutoCommitError) Error() string {
	return e.cause.Error()
}

// exec executes fn in the context of a distributed transaction. The closure is
// retried on retriable errors.
// If no error is returned by the closure, an attempt to commit the txn is made.
//
// When this method returns, txn might be in any state; exec does not attempt
// to clean up the transaction before returning an error. In case of
// TransactionAbortedError, txn is reset to a fresh transaction, ready to be
// used.
func (txn *Txn) exec(ctx context.Context, fn func(context.Context, *Txn) error) (err error) {
	// Run fn in a retry loop until we encounter a success or
	// error condition this loop isn't capable of handling.
	for {
		if err := ctx.Err(); err != nil {
			return err
		}
		err = fn(ctx, txn)

		// Commit on success, unless the txn has already been committed by the
		// closure. We allow that, as closure might want to run 1PC transactions.
		if err == nil {
			if txn.status() != roachpb.COMMITTED {
				err = txn.Commit(ctx)
				log.Eventf(ctx, "client.Txn did AutoCommit. err: %v\n", err)
				if err != nil {
					if _, retryable := err.(*roachpb.TransactionRetryWithProtoRefreshError); !retryable {
						// We can't retry, so let the caller know we tried to
						// autocommit.
						err = &AutoCommitError{cause: err}
					}
				}
			}
		}

		cause := errors.UnwrapAll(err)

		var retryable bool
		switch t := cause.(type) {
		case *roachpb.UnhandledRetryableError:
			if txn.typ == RootTxn {
				// We sent transactional requests, so the TxnCoordSender was supposed to
				// turn retryable errors into TransactionRetryWithProtoRefreshError. Note that this
				// applies only in the case where this is the root transaction.
				log.Fatalf(ctx, "unexpected UnhandledRetryableError at the txn.exec() level: %s", err)
			}

		case *roachpb.TransactionRetryWithProtoRefreshError:
			if !txn.IsRetryableErrMeantForTxn(*t) {
				// Make sure the txn record that err carries is for this txn.
				// If it's not, we terminate the "retryable" character of the error. We
				// might get a TransactionRetryWithProtoRefreshError if the closure ran another
				// transaction internally and let the error propagate upwards.
				return errors.Wrapf(err, "retryable error from another txn")
			}
			retryable = true
		}

		if !retryable {
			break
		}

		txn.PrepareForRetry(ctx, err)
	}

	return err
}

// PrepareForRetry needs to be called before an retry to perform some
// book-keeping.
//
// TODO(andrei): I think this is called in the wrong place. See #18170.
func (txn *Txn) PrepareForRetry(ctx context.Context, err error) {
	if txn.typ != RootTxn {
		panic(errors.WithContextTags(errors.NewAssertionErrorWithWrappedErrf(err, "PrepareForRetry() called on leaf txn"), ctx))
	}

	txn.commitTriggers = nil
	log.VEventf(ctx, 2, "automatically retrying transaction: %s because of error: %s",
		txn.DebugName(), err)
}

// IsRetryableErrMeantForTxn returns true if err is a retryable
// error meant to restart this client transaction.
func (txn *Txn) IsRetryableErrMeantForTxn(
	retryErr roachpb.TransactionRetryWithProtoRefreshError,
) bool {
	if txn.typ != RootTxn {
		panic(errors.AssertionFailedf("IsRetryableErrMeantForTxn() called on leaf txn"))
	}

	txn.mu.Lock()
	defer txn.mu.Unlock()

	errTxnID := retryErr.TxnID

	// Make sure the txn record that err carries is for this txn.
	// First check if the error was meant for a previous incarnation
	// of the transaction.
	if _, ok := txn.mu.previousIDs[errTxnID]; ok {
		return true
	}
	// If not, make sure it was meant for this transaction.
	return errTxnID == txn.mu.ID
}

// Send runs the specified calls synchronously in a single batch and
// returns any errors. If the transaction is read-only or has already
// been successfully committed or aborted, a potential trailing
// EndTxn call is silently dropped, allowing the caller to always
// commit or clean-up explicitly even when that may not be required
// (or even erroneous). Returns (nil, nil) for an empty batch.
func (txn *Txn) Send(
	ctx context.Context, ba roachpb.BatchRequest,
) (*roachpb.BatchResponse, *roachpb.Error) {
	// Fill in the GatewayNodeID on the batch if the txn knows it.
	// NOTE(andrei): It seems a bit ugly that we're filling in the batches here as
	// opposed to the point where the requests are being created, but
	// unfortunately requests are being created in many ways and this was the best
	// place I found to set this field.
	if txn.gatewayNodeID != 0 {
		ba.Header.GatewayNodeID = txn.gatewayNodeID
	}

	txn.mu.Lock()
	requestTxnID := txn.mu.ID
	sender := txn.mu.sender
	txn.mu.Unlock()
	br, pErr := txn.db.sendUsingSender(ctx, ba, sender)
	if pErr == nil {
		return br, nil
	}

	if retryErr, ok := pErr.GetDetail().(*roachpb.TransactionRetryWithProtoRefreshError); ok {
		if requestTxnID != retryErr.TxnID {
			// KV should not return errors for transactions other than the one that sent
			// the request.
			log.Fatalf(ctx, "retryable error for the wrong txn. "+
				"requestTxnID: %s, retryErr.TxnID: %s. retryErr: %s",
				requestTxnID, retryErr.TxnID, retryErr)
		}
		if txn.typ == RootTxn {
			// On root senders, we bump the sender's identity upon retry errors.
			txn.mu.Lock()
			txn.handleErrIfRetryableLocked(ctx, retryErr)
			txn.mu.Unlock()
		}
	}
	return br, pErr
}

func (txn *Txn) handleErrIfRetryableLocked(ctx context.Context, err error) {
	retryErr, ok := err.(*roachpb.TransactionRetryWithProtoRefreshError)
	if !ok {
		return
	}
	txn.resetDeadlineLocked()
	txn.replaceRootSenderIfTxnAbortedLocked(ctx, retryErr, retryErr.TxnID)
}

// GetLeafTxnInputState returns the LeafTxnInputState information for this
// transaction for use with InitializeLeafTxn(), when distributing
// the state of the current transaction to multiple distributed
// transaction coordinators.
func (txn *Txn) GetLeafTxnInputState(ctx context.Context) roachpb.LeafTxnInputState {
	if txn.typ != RootTxn {
		panic(errors.WithContextTags(errors.AssertionFailedf("GetLeafTxnInputState() called on leaf txn"), ctx))
	}

	txn.mu.Lock()
	defer txn.mu.Unlock()
	ts, err := txn.mu.sender.GetLeafTxnInputState(ctx, AnyTxnStatus)
	if err != nil {
		log.Fatalf(ctx, "unexpected error from GetLeafTxnInputState(AnyTxnStatus): %s", err)
	}
	return ts
}

// GetLeafTxnInputStateOrRejectClient is like GetLeafTxnInputState
// except, if the transaction is already aborted or otherwise in state
// that cannot make progress, it returns an error. If the transaction
// is aborted, the error will be a retryable one, and the transaction
// will have been prepared for another transaction attempt (so, on
// retryable errors, it acts like Send()).
func (txn *Txn) GetLeafTxnInputStateOrRejectClient(
	ctx context.Context,
) (roachpb.LeafTxnInputState, error) {
	if txn.typ != RootTxn {
		return roachpb.LeafTxnInputState{},
			errors.WithContextTags(errors.AssertionFailedf("GetLeafTxnInputStateOrRejectClient() called on leaf txn"), ctx)
	}

	txn.mu.Lock()
	defer txn.mu.Unlock()
	tfs, err := txn.mu.sender.GetLeafTxnInputState(ctx, OnlyPending)
	if err != nil {
		txn.handleErrIfRetryableLocked(ctx, err)
		return roachpb.LeafTxnInputState{}, err
	}
	return tfs, nil
}

// GetLeafTxnFinalState returns the LeafTxnFinalState information for this
// transaction for use with UpdateRootWithLeafFinalState(), when combining the
// impact of multiple distributed transaction coordinators that are
// all operating on the same transaction.
func (txn *Txn) GetLeafTxnFinalState(ctx context.Context) (roachpb.LeafTxnFinalState, error) {
	if txn.typ != LeafTxn {
		return roachpb.LeafTxnFinalState{},
			errors.WithContextTags(
				errors.AssertionFailedf("GetLeafTxnFinalState() called on root txn"), ctx)
	}

	txn.mu.Lock()
	defer txn.mu.Unlock()
	tfs, err := txn.mu.sender.GetLeafTxnFinalState(ctx, AnyTxnStatus)
	if err != nil {
		return roachpb.LeafTxnFinalState{},
			errors.WithContextTags(
				errors.NewAssertionErrorWithWrappedErrf(err,
					"unexpected error from GetLeafTxnFinalState(AnyTxnStatus)"), ctx)
	}
	return tfs, nil
}

// UpdateRootWithLeafFinalState augments this RootTxn with the supplied
// LeafTxn final state. For use with GetLeafTxnFinalState().
func (txn *Txn) UpdateRootWithLeafFinalState(
	ctx context.Context, tfs *roachpb.LeafTxnFinalState,
) error {
	if txn.typ != RootTxn {
		return errors.WithContextTags(
			errors.AssertionFailedf("UpdateRootWithLeafFinalState() called on leaf txn"), ctx)
	}

	txn.mu.Lock()
	defer txn.mu.Unlock()
	txn.mu.sender.UpdateRootWithLeafFinalState(ctx, tfs)
	return nil
}

// UpdateStateOnRemoteRetryableErr updates the txn in response to an error
// encountered when running a request through the txn. Returns a
// TransactionRetryWithProtoRefreshError on success or another error on failure.
func (txn *Txn) UpdateStateOnRemoteRetryableErr(ctx context.Context, pErr *roachpb.Error) error {
	if txn.typ != RootTxn {
		return errors.AssertionFailedf("UpdateStateOnRemoteRetryableErr() called on leaf txn")
	}

	txn.mu.Lock()
	defer txn.mu.Unlock()

	if pErr.TransactionRestart == roachpb.TransactionRestart_NONE {
		log.Fatalf(ctx, "unexpected non-retryable error: %s", pErr)
	}

	// If the transaction has been reset since this request was sent,
	// ignore the error.
	// Note that in case of TransactionAbortedError, pErr.GetTxn() returns the
	// original transaction; a new transaction has not been created yet.
	origTxnID := pErr.GetTxn().ID
	if origTxnID != txn.mu.ID {
		return errors.Errorf("retryable error for an older version of txn (current: %s), err: %s",
			txn.mu.ID, pErr)
	}

	pErr = txn.mu.sender.UpdateStateOnRemoteRetryableErr(ctx, pErr)
	txn.replaceRootSenderIfTxnAbortedLocked(ctx, pErr.GetDetail().(*roachpb.TransactionRetryWithProtoRefreshError), origTxnID)

	return pErr.GoError()
}

// replaceRootSenderIfTxnAbortedLocked handles
// TransactionAbortedErrors, on which a new sender is created to
// replace the current one.
//
// origTxnID is the id of the txn that generated retryErr. Note that this can be
// different from retryErr.Transaction - the latter might be a new transaction.
func (txn *Txn) replaceRootSenderIfTxnAbortedLocked(
	ctx context.Context, retryErr *roachpb.TransactionRetryWithProtoRefreshError, origTxnID uuid.UUID,
) {
	// The proto inside the error has been prepared for use by the next
	// transaction attempt.
	newTxn := &retryErr.Transaction

	if txn.mu.ID != origTxnID {
		// The transaction has changed since the request that generated the error
		// was sent. Nothing more to do.
		log.VEventf(ctx, 2, "retriable error for old incarnation of the transaction")
		return
	}
	if !retryErr.PrevTxnAborted() {
		// We don't need a new transaction as a result of this error. Nothing more
		// to do.
		return
	}

	// The ID changed, which means that the cause was a TransactionAbortedError;
	// we've created a new Transaction that we're about to start using, so we save
	// the old transaction ID so that concurrent requests or delayed responses
	// that that throw errors know that these errors were sent to the correct
	// transaction, even once the proto is reset.
	txn.recordPreviousTxnIDLocked(txn.mu.ID)
	txn.mu.ID = newTxn.ID
	// Create a new txn sender. We need to preserve the stepping mode,
	// if any.
	// prevSteppingMode := txn.mu.sender.GetSteppingMode(ctx)
	txn.mu.sender = txn.db.factory.RootTransactionalSender(newTxn, txn.mu.userPriority)
	// txn.mu.sender.ConfigureStepping(ctx, prevSteppingMode)
}

func (txn *Txn) recordPreviousTxnIDLocked(prevTxnID uuid.UUID) {
	if txn.mu.previousIDs == nil {
		txn.mu.previousIDs = make(map[uuid.UUID]struct{})
	}
	txn.mu.previousIDs[txn.mu.ID] = struct{}{}
}

// SetFixedTimestamp makes the transaction run in an unusual way, at a "fixed
// timestamp": Timestamp and RefreshedTimestamp are set to ts, there's no clock
// uncertainty, and the txn's deadline is set to ts such that the transaction
// can't be pushed to a different timestamp.
//
// This is used to support historical queries (AS OF SYSTEM TIME queries and
// backups). This method must be called on every transaction retry (but note
// that retries should be rare for read-only queries with no clock uncertainty).
func (txn *Txn) SetFixedTimestamp(ctx context.Context, ts hlc.Timestamp) {
	if txn.typ != RootTxn {
		panic(errors.WithContextTags(
			errors.AssertionFailedf("SetFixedTimestamp() called on leaf txn"), ctx))
	}

	if ts.IsEmpty() {
		log.Fatalf(ctx, "empty timestamp is invalid for SetFixedTimestamp()")
	}
	txn.mu.sender.SetFixedTimestamp(ctx, ts)
}

// GenerateForcedRetryableError returns a TransactionRetryWithProtoRefreshError that will
// cause the txn to be retried.
//
// The transaction's epoch is bumped, simulating to an extent what the
// TxnCoordSender does on retriable errors. The transaction's timestamp is only
// bumped to the extent that txn.ReadTimestamp is racheted up to txn.Timestamp.
// TODO(andrei): This method should take in an up-to-date timestamp, but
// unfortunately its callers don't currently have that handy.
func (txn *Txn) GenerateForcedRetryableError(ctx context.Context, msg string) error {
	txn.mu.Lock()
	defer txn.mu.Unlock()
	now := txn.db.clock.Now()
	txn.mu.sender.ManualRestart(ctx, txn.mu.userPriority, now)
	txn.resetDeadlineLocked()
	return roachpb.NewTransactionRetryWithProtoRefreshError(
		msg,
		txn.mu.ID,
		roachpb.MakeTransaction(
			txn.debugNameLocked(),
			nil, // baseKey
			txn.mu.userPriority,
			now,
			txn.db.clock.MaxOffset().Nanoseconds(),
		))
}

// PrepareRetryableError returns a
// TransactionRetryWithProtoRefreshError that will cause the txn to be
// retried. The current txn parameters are used. The txn remains valid
// for use.
func (txn *Txn) PrepareRetryableError(ctx context.Context, msg string) error {
	if txn.typ != RootTxn {
		return errors.WithContextTags(
			errors.AssertionFailedf("PrepareRetryableError() called on leaf txn"), ctx)
	}

	txn.mu.Lock()
	defer txn.mu.Unlock()
	return txn.mu.sender.PrepareRetryableError(ctx, msg)
}

// ManualRestart bumps the transactions epoch, and can upgrade the timestamp.
// An uninitialized timestamp can be passed to leave the timestamp alone.
//
// Used by the SQL layer which sometimes knows that a transaction will not be
// able to commit and prefers to restart early.
// It is also used after synchronizing concurrent actors using a txn when a
// retryable error is seen.
// TODO(andrei): this second use should go away once we move to a TxnAttempt
// model.
func (txn *Txn) ManualRestart(ctx context.Context, ts hlc.Timestamp) {
	if txn.typ != RootTxn {
		panic(errors.WithContextTags(
			errors.AssertionFailedf("ManualRestart() called on leaf txn"), ctx))
	}

	txn.mu.Lock()
	defer txn.mu.Unlock()
	txn.mu.sender.ManualRestart(ctx, txn.mu.userPriority, ts)
}

// IsSerializablePushAndRefreshNotPossible returns true if the transaction is
// serializable, its timestamp has been pushed and there's no chance that
// refreshing the read spans will succeed later (thus allowing the transaction
// to commit and not be restarted). Used to detect whether the txn is guaranteed
// to get a retriable error later.
//
// Note that this method allows for false negatives: sometimes the client only
// figures out that it's been pushed when it sends an EndTxn - i.e. it's
// possible for the txn to have been pushed asynchoronously by some other
// operation (usually, but not exclusively, by a high-priority txn with
// conflicting writes).
func (txn *Txn) IsSerializablePushAndRefreshNotPossible() bool {
	if txn.typ != RootTxn {
		panic(
			errors.AssertionFailedf("IsSerializablePushAndRefreshNotPossible() called on leaf txn"))
	}
	return txn.mu.sender.IsSerializablePushAndRefreshNotPossible()
}

// Type returns the transaction's type.
func (txn *Txn) Type() TxnType {
	return txn.typ
}

// TestingCloneTxn returns a clone of the current txn.
// This is for use by tests only. Leaf txns should be derived
// using GetLeafTxnInitialState() and NewLeafTxn().
func (txn *Txn) TestingCloneTxn() *roachpb.Transaction {
	txn.mu.Lock()
	defer txn.mu.Unlock()
	return txn.mu.sender.TestingCloneTxn()
}

func (txn *Txn) deadline() *hlc.Timestamp {
	txn.mu.Lock()
	defer txn.mu.Unlock()
	return txn.mu.deadline
}

// Active returns true iff some commands have been performed with
// this txn already.
//
// TODO(knz): Remove this, see
// https://github.com/cockroachdb/cockroach/issues/15012
func (txn *Txn) Active() bool {
	if txn.typ != RootTxn {
		panic(errors.AssertionFailedf("Active() called on leaf txn"))
	}
	txn.mu.Lock()
	defer txn.mu.Unlock()
	return txn.mu.sender.Active()
}

// Step performs a sequencing step. Step-wise execution must be
// already enabled.
//
// In step-wise execution, reads operate at a snapshot established at
// the last step, instead of the latest write if not yet enabled.
func (txn *Txn) Step(ctx context.Context) error {
	if txn.typ != RootTxn {
		return errors.WithContextTags(
			errors.AssertionFailedf("txn.Step() only allowed in RootTxn"), ctx)
	}
	txn.mu.Lock()
	defer txn.mu.Unlock()
	return txn.mu.sender.Step(ctx)
}

// ConfigureStepping configures step-wise execution in the
// transaction.
func (txn *Txn) ConfigureStepping(ctx context.Context, mode SteppingMode) (prevMode SteppingMode) {
	if txn.typ != RootTxn {
		panic(errors.WithContextTags(
			errors.AssertionFailedf("txn.ConfigureStepping() only allowed in RootTxn"), ctx))
	}
	txn.mu.Lock()
	defer txn.mu.Unlock()
	return txn.mu.sender.ConfigureStepping(ctx, mode)
}

// CreateSavepoint establishes a savepoint.
// This method is only valid when called on RootTxns.
func (txn *Txn) CreateSavepoint(ctx context.Context) (SavepointToken, error) {
	txn.mu.Lock()
	defer txn.mu.Unlock()
	return txn.mu.sender.CreateSavepoint(ctx)
}

// RollbackToSavepoint rolls back to the given savepoint.
// All savepoints "under" the savepoint being rolled back
// are also rolled back and their token must not be used any more.
// The token of the savepoint being rolled back remains valid
// and can be reused later (e.g. to release or roll back again).
//
// This method is only valid when called on RootTxns.
func (txn *Txn) RollbackToSavepoint(ctx context.Context, s SavepointToken) error {
	txn.mu.Lock()
	defer txn.mu.Unlock()
	return txn.mu.sender.RollbackToSavepoint(ctx, s)
}

// ReleaseSavepoint releases the given savepoint. The savepoint
// must not have been rolled back or released already.
// All savepoints "under" the savepoint being released
// are also released and their token must not be used any more.
// This method is only valid when called on RootTxns.
func (txn *Txn) ReleaseSavepoint(ctx context.Context, s SavepointToken) error {
	txn.mu.Lock()
	defer txn.mu.Unlock()
	return txn.mu.sender.ReleaseSavepoint(ctx, s)
}

func (txn *Txn) AddWriteHotkeys(hotkeys [][]byte) {
	txn.writeHotkeys = append(txn.writeHotkeys, hotkeys...)
}

func (txn *Txn) ContactHotshard(writeHotkeys [][]byte,
	readHotkeys [][]byte,
	provisionalCommitTimestamp hlc.Timestamp) ([][]byte, bool) {

	address := "localhost:50051"

<<<<<<< HEAD
	conn, err := grpc.Dial(address, grpc.WithInsecure(), grpc.WithBlock())
	if err != nil {
		log.Fatalf(context.Background(), "jenndebug rpc failed")
	}
	defer conn.Close()
	c := execinfrapb.NewHotshardGatewayClient(conn)

	ctx, cancel := context.WithTimeout(context.Background(), time.Second)
	defer cancel()
	defaultString := "JENNDEBUG QUERY"
	var year, date int64 = 1994, 214
	_, err = c.ContactHotshard(ctx, &execinfrapb.HotshardRequest{
		Sqlstring:    &defaultString,
		Hlctimestamp: &execinfrapb.HLCTimestamp{
			Walltime:    &year,
			Logicaltime: &date,
		},
	})
	if err != nil {
		log.Warningf(context.Background(), "jenndebug we suck")
	} else {
		log.Warningf(context.Background(), "jenndebug we did it")
	}
=======
	// Set up a connection to the server
	succeeded := smdbrpc.Connect(address)
>>>>>>> 19b2bd72

	// jenndebug TODO I need to do something about the writes

	// jenndebug TODO I need to stop making up the reads
	readResults := make([][]byte, len(readHotkeys))
	for i, readHotkey := range readHotkeys {
		result := make([]byte, 8)
		binary.BigEndian.PutUint64(result, 214)

		readResults[2*i], readResults[2*i + 1] = readHotkey, result
	}

	return readResults, succeeded
}

func (txn *Txn) GetAndClearWriteHotkeys() [][]byte {
	if len(txn.writeHotkeys) > 0 {
		temp := txn.writeHotkeys
		txn.writeHotkeys = make([][]byte, 0)
		return temp
	} else {
		return nil
	}
}

func (txn *Txn) GetAndClearReadHotKeys() [][]byte {
	if len(txn.readHotkeys) > 0 {
		temp := txn.readHotkeys
		txn.readHotkeys = make([][]byte, 0)
		return temp
	} else {
		return nil
	}
}

func (txn *Txn) HasWriteHotkeys() bool {
	return len(txn.writeHotkeys) > 0
}

func (txn *Txn) HasReadHotkeys() bool {
	return len(txn.readHotkeys) > 0
}<|MERGE_RESOLUTION|>--- conflicted
+++ resolved
@@ -14,14 +14,8 @@
 	"context"
 	"encoding/binary"
 	"fmt"
-<<<<<<< HEAD
 	execinfrapb "github.com/cockroachdb/cockroach/pkg/smdbrpc/protos"
 	"google.golang.org/grpc"
-
-	// smdbrpc "smdbrpc/go"
-=======
-	smdbrpc "smdbrpc/go"
->>>>>>> 19b2bd72
 	"time"
 
 	"github.com/cockroachdb/cockroach/pkg/roachpb"
@@ -1322,7 +1316,6 @@
 
 	address := "localhost:50051"
 
-<<<<<<< HEAD
 	conn, err := grpc.Dial(address, grpc.WithInsecure(), grpc.WithBlock())
 	if err != nil {
 		log.Fatalf(context.Background(), "jenndebug rpc failed")
@@ -1346,10 +1339,6 @@
 	} else {
 		log.Warningf(context.Background(), "jenndebug we did it")
 	}
-=======
-	// Set up a connection to the server
-	succeeded := smdbrpc.Connect(address)
->>>>>>> 19b2bd72
 
 	// jenndebug TODO I need to do something about the writes
 
