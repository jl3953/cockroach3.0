--- conflicted
+++ resolved
@@ -415,11 +415,7 @@
 	defer ts.Stopper().Stop()
 
 	// Perform a scan to ensure that all the raft groups are initialized.
-<<<<<<< HEAD
-	if _, err := ts.db.Scan(keys.LocalMax, roachpb.KeyMax, 0); err != nil {
-=======
-	if _, err := ts.(*TestServer).db.Scan(context.TODO(), keys.LocalMax, roachpb.KeyMax, 0); err != nil {
->>>>>>> 628d3585
+	if _, err := ts.db.Scan(context.TODO(), keys.LocalMax, roachpb.KeyMax, 0); err != nil {
 		t.Fatal(err)
 	}
 
