// Copyright 2014 The Cockroach Authors.
//
// Use of this software is governed by the Business Source License
// included in the file licenses/BSL.txt.
//
// As of the Change Date specified in that file, in accordance with
// the Business Source License, use of this software will be governed
// by the Apache License, Version 2.0, included in the file
// licenses/APL.txt.

package kvserver

import (
	"bytes"
	"container/heap"
	"context"
	"fmt"
	smdbrpc "github.com/cockroachdb/cockroach/pkg/smdbrpc/protos"
	"google.golang.org/grpc"
	//"io"
	"math"
	"net"
	"os"
	"path/filepath"
	"runtime"
	"sort"
	"strconv"
	"strings"
	"sync"
	"sync/atomic"
	"time"
	"unsafe"

	"github.com/cockroachdb/cockroach/pkg/base"
	"github.com/cockroachdb/cockroach/pkg/clusterversion"
	"github.com/cockroachdb/cockroach/pkg/config"
	"github.com/cockroachdb/cockroach/pkg/config/zonepb"
	"github.com/cockroachdb/cockroach/pkg/gossip"
	"github.com/cockroachdb/cockroach/pkg/keys"
	"github.com/cockroachdb/cockroach/pkg/kv"
	"github.com/cockroachdb/cockroach/pkg/kv/kvbase"
	"github.com/cockroachdb/cockroach/pkg/kv/kvserver/batcheval"
	"github.com/cockroachdb/cockroach/pkg/kv/kvserver/closedts/container"
	"github.com/cockroachdb/cockroach/pkg/kv/kvserver/closedts/ctpb"
	"github.com/cockroachdb/cockroach/pkg/kv/kvserver/compactor"
	"github.com/cockroachdb/cockroach/pkg/kv/kvserver/idalloc"
	"github.com/cockroachdb/cockroach/pkg/kv/kvserver/intentresolver"
	"github.com/cockroachdb/cockroach/pkg/kv/kvserver/protectedts"
	"github.com/cockroachdb/cockroach/pkg/kv/kvserver/raftentry"
	"github.com/cockroachdb/cockroach/pkg/kv/kvserver/tscache"
	"github.com/cockroachdb/cockroach/pkg/kv/kvserver/txnrecovery"
	"github.com/cockroachdb/cockroach/pkg/kv/kvserver/txnwait"
	"github.com/cockroachdb/cockroach/pkg/roachpb"
	"github.com/cockroachdb/cockroach/pkg/rpc"
	"github.com/cockroachdb/cockroach/pkg/rpc/nodedialer"
	"github.com/cockroachdb/cockroach/pkg/settings"
	"github.com/cockroachdb/cockroach/pkg/settings/cluster"
	"github.com/cockroachdb/cockroach/pkg/sql/sqlutil"
	"github.com/cockroachdb/cockroach/pkg/storage"
	"github.com/cockroachdb/cockroach/pkg/storage/cloud"
	"github.com/cockroachdb/cockroach/pkg/storage/enginepb"
	"github.com/cockroachdb/cockroach/pkg/util/contextutil"
	"github.com/cockroachdb/cockroach/pkg/util/envutil"
	"github.com/cockroachdb/cockroach/pkg/util/hlc"
	"github.com/cockroachdb/cockroach/pkg/util/limit"
	"github.com/cockroachdb/cockroach/pkg/util/log"
	"github.com/cockroachdb/cockroach/pkg/util/metric"
	"github.com/cockroachdb/cockroach/pkg/util/protoutil"
	"github.com/cockroachdb/cockroach/pkg/util/quotapool"
	"github.com/cockroachdb/cockroach/pkg/util/retry"
	"github.com/cockroachdb/cockroach/pkg/util/shuffle"
	"github.com/cockroachdb/cockroach/pkg/util/stop"
	"github.com/cockroachdb/cockroach/pkg/util/syncutil"
	"github.com/cockroachdb/cockroach/pkg/util/timeutil"
	"github.com/cockroachdb/cockroach/pkg/util/tracing"
	"github.com/cockroachdb/cockroach/pkg/util/uuid"
	"github.com/cockroachdb/errors"
	"github.com/cockroachdb/logtags"
	"github.com/google/btree"
	"go.etcd.io/etcd/raft"
	"golang.org/x/time/rate"
)

const (
	// rangeIDAllocCount is the number of Range IDs to allocate per allocation.
	rangeIDAllocCount                 = 10
	defaultRaftHeartbeatIntervalTicks = 5

	// defaultRaftEntryCacheSize is the default size in bytes for a
	// store's Raft log entry cache.
	defaultRaftEntryCacheSize = 1 << 24 // 16M

	// replicaRequestQueueSize specifies the maximum number of requests to queue
	// for a replica.
	replicaRequestQueueSize = 100

	defaultGossipWhenCapacityDeltaExceedsFraction = 0.01

	// systemDataGossipInterval is the interval at which range lease
	// holders verify that the most recent system data is gossiped.
	// This ensures that system data is always eventually gossiped, even
	// if a range lease holder experiences a failure causing a missed
	// gossip update.
	systemDataGossipInterval = 1 * time.Minute
)

var storeSchedulerConcurrency = envutil.EnvOrDefaultInt(
	"COCKROACH_SCHEDULER_CONCURRENCY", 8*runtime.NumCPU())

var logSSTInfoTicks = envutil.EnvOrDefaultInt(
	"COCKROACH_LOG_SST_INFO_TICKS_INTERVAL", 60,
)

// bulkIOWriteLimit is defined here because it is used by BulkIOWriteLimiter.
var bulkIOWriteLimit = settings.RegisterPublicByteSizeSetting(
	"kv.bulk_io_write.max_rate",
	"the rate limit (bytes/sec) to use for writes to disk on behalf of bulk io ops",
	1<<40,
)

// importRequestsLimit limits concurrent import requests.
var importRequestsLimit = settings.RegisterPositiveIntSetting(
	"kv.bulk_io_write.concurrent_import_requests",
	"number of import requests a store will handle concurrently before queuing",
	1,
)

// addSSTableRequestLimit limits concurrent AddSSTable requests.
var addSSTableRequestLimit = settings.RegisterPositiveIntSetting(
	"kv.bulk_io_write.concurrent_addsstable_requests",
	"number of AddSSTable requests a store will handle concurrently before queuing",
	1,
)

// concurrentRangefeedItersLimit limits concurrent rangefeed catchup iterators.
var concurrentRangefeedItersLimit = settings.RegisterPositiveIntSetting(
	"kv.rangefeed.concurrent_catchup_iterators",
	"number of rangefeeds catchup iterators a store will allow concurrently before queueing",
	64,
)

// raftLeadershipTransferTimeout limits the amount of time a drain command
// waits for lease transfers.
var raftLeadershipTransferWait = func() *settings.DurationSetting {
	s := settings.RegisterValidatedDurationSetting(
		raftLeadershipTransferWaitKey,
		"the amount of time a server waits to transfer range leases before proceeding with the rest of the shutdown process",
		5*time.Second,
		func(v time.Duration) error {
			if v < 0 {
				return errors.Errorf("cannot set %s to a negative duration: %s",
					raftLeadershipTransferWaitKey, v)
			}
			return nil
		},
	)
	s.SetVisibility(settings.Public)
	return s
}()

const raftLeadershipTransferWaitKey = "server.shutdown.lease_transfer_wait"

// ExportRequestsLimit is the number of Export requests that can run at once.
// Each extracts data from RocksDB to a temp file and then uploads it to cloud
// storage. In order to not exhaust the disk or memory, or saturate the network,
// limit the number of these that can be run in parallel. This number was chosen
// by a guessing - it could be improved by more measured heuristics. Exported
// here since we check it in in the caller to limit generated requests as well
// to prevent excessive queuing.
var ExportRequestsLimit = settings.RegisterPositiveIntSetting(
	"kv.bulk_io_write.concurrent_export_requests",
	"number of export requests a store will handle concurrently before queuing",
	3,
)

// TestStoreConfig has some fields initialized with values relevant in tests.
func TestStoreConfig(clock *hlc.Clock) StoreConfig {
	if clock == nil {
		clock = hlc.NewClock(hlc.UnixNano, time.Nanosecond)
	}
	st := cluster.MakeTestingClusterSettings()
	sc := StoreConfig{
		DefaultZoneConfig:           zonepb.DefaultZoneConfigRef(),
		DefaultSystemZoneConfig:     zonepb.DefaultSystemZoneConfigRef(),
		Settings:                    st,
		AmbientCtx:                  log.AmbientContext{Tracer: st.Tracer},
		Clock:                       clock,
		CoalescedHeartbeatsInterval: 50 * time.Millisecond,
		RaftHeartbeatIntervalTicks:  1,
		ScanInterval:                10 * time.Minute,
		TimestampCachePageSize:      tscache.TestSklPageSize,
		HistogramWindowInterval:     metric.TestSampleInterval,
		EnableEpochRangeLeases:      true,
		ClosedTimestamp:             container.NoopContainer(),
		ProtectedTimestampCache:     protectedts.EmptyCache(clock),
	}

	// Use shorter Raft tick settings in order to minimize start up and failover
	// time in tests.
	sc.RaftElectionTimeoutTicks = 3
	sc.RaftTickInterval = 100 * time.Millisecond
	sc.SetDefaults()
	return sc
}

func newRaftConfig(
	strg raft.Storage, id uint64, appliedIndex uint64, storeCfg StoreConfig, logger raft.Logger,
) *raft.Config {
	return &raft.Config{
		ID:                        id,
		Applied:                   appliedIndex,
		ElectionTick:              storeCfg.RaftElectionTimeoutTicks,
		HeartbeatTick:             storeCfg.RaftHeartbeatIntervalTicks,
		MaxUncommittedEntriesSize: storeCfg.RaftMaxUncommittedEntriesSize,
		MaxCommittedSizePerReady:  storeCfg.RaftMaxCommittedSizePerReady,
		MaxSizePerMsg:             storeCfg.RaftMaxSizePerMsg,
		MaxInflightMsgs:           storeCfg.RaftMaxInflightMsgs,
		Storage:                   strg,
		Logger:                    logger,

		PreVote: true,
	}
}

// verifyKeys verifies keys. If checkEndKey is true, then the end key
// is verified to be non-nil and greater than start key. If
// checkEndKey is false, end key is verified to be nil. Additionally,
// verifies that start key is less than KeyMax and end key is less
// than or equal to KeyMax. It also verifies that a key range that
// contains range-local keys is completely range-local.
func verifyKeys(start, end roachpb.Key, checkEndKey bool) error {
	if bytes.Compare(start, roachpb.KeyMax) >= 0 {
		return errors.Errorf("start key %q must be less than KeyMax", start)
	}
	if !checkEndKey {
		if len(end) != 0 {
			return errors.Errorf("end key %q should not be specified for this operation", end)
		}
		return nil
	}
	if end == nil {
		return errors.Errorf("end key must be specified")
	}
	if bytes.Compare(roachpb.KeyMax, end) < 0 {
		return errors.Errorf("end key %q must be less than or equal to KeyMax", end)
	}
	{
		sAddr, err := keys.Addr(start)
		if err != nil {
			return err
		}
		eAddr, err := keys.Addr(end)
		if err != nil {
			return err
		}
		if !sAddr.Less(eAddr) {
			return errors.Errorf("end key %q must be greater than start %q", end, start)
		}
		if !bytes.Equal(sAddr, start) {
			if bytes.Equal(eAddr, end) {
				return errors.Errorf("start key is range-local, but end key is not")
			}
		} else if bytes.Compare(start, keys.LocalMax) < 0 {
			// It's a range op, not local but somehow plows through local data -
			// not cool.
			return errors.Errorf("start key in [%q,%q) must be greater than LocalMax", start, end)
		}
	}

	return nil
}

// rangeKeyItem is a common interface for roachpb.Key and Range.
type rangeKeyItem interface {
	startKey() roachpb.RKey
}

// rangeBTreeKey is a type alias of roachpb.RKey that implements the
// rangeKeyItem interface and the btree.Item interface.
type rangeBTreeKey roachpb.RKey

var _ rangeKeyItem = rangeBTreeKey{}

func (k rangeBTreeKey) startKey() roachpb.RKey {
	return (roachpb.RKey)(k)
}

var _ btree.Item = rangeBTreeKey{}

func (k rangeBTreeKey) Less(i btree.Item) bool {
	return k.startKey().Less(i.(rangeKeyItem).startKey())
}

// A NotBootstrappedError indicates that an engine has not yet been
// bootstrapped due to a store identifier not being present.
type NotBootstrappedError struct{}

// Error formats error.
func (e *NotBootstrappedError) Error() string {
	return "store has not been bootstrapped"
}

// A storeReplicaVisitor calls a visitor function for each of a store's
// initialized Replicas (in unspecified order). It provides an option
// to visit replicas in increasing RangeID order.
type storeReplicaVisitor struct {
	store   *Store
	repls   []*Replica // Replicas to be visited
	ordered bool       // Option to visit replicas in sorted order
	visited int        // Number of visited ranges, -1 before first call to Visit()
}

// Len implements sort.Interface.
func (rs storeReplicaVisitor) Len() int { return len(rs.repls) }

// Less implements sort.Interface.
func (rs storeReplicaVisitor) Less(i, j int) bool { return rs.repls[i].RangeID < rs.repls[j].RangeID }

// Swap implements sort.Interface.
func (rs storeReplicaVisitor) Swap(i, j int) { rs.repls[i], rs.repls[j] = rs.repls[j], rs.repls[i] }

// newStoreReplicaVisitor constructs a storeReplicaVisitor.
func newStoreReplicaVisitor(store *Store) *storeReplicaVisitor {
	return &storeReplicaVisitor{
		store:   store,
		visited: -1,
	}
}

// InOrder tells the visitor to visit replicas in increasing RangeID order.
func (rs *storeReplicaVisitor) InOrder() *storeReplicaVisitor {
	rs.ordered = true
	return rs
}

// Visit calls the visitor with each Replica until false is returned.
func (rs *storeReplicaVisitor) Visit(visitor func(*Replica) bool) {
	// Copy the range IDs to a slice so that we iterate over some (possibly
	// stale) view of all Replicas without holding the Store lock. In particular,
	// no locks are acquired during the copy process.
	rs.repls = nil
	rs.store.mu.replicas.Range(func(k int64, v unsafe.Pointer) bool {
		rs.repls = append(rs.repls, (*Replica)(v))
		return true
	})

	if rs.ordered {
		// If the replicas were requested in sorted order, perform the sort.
		sort.Sort(rs)
	} else {
		// The Replicas are already in "unspecified order" due to map iteration,
		// but we want to make sure it's completely random to prevent issues in
		// tests where stores are scanning replicas in lock-step and one store is
		// winning the race and getting a first crack at processing the replicas on
		// its queues.
		//
		// TODO(peter): Re-evaluate whether this is necessary after we allow
		// rebalancing away from the leaseholder. See TestRebalance_3To5Small.
		shuffle.Shuffle(rs)
	}

	rs.visited = 0
	for _, repl := range rs.repls {
		// TODO(tschottdorf): let the visitor figure out if something's been
		// destroyed once we return errors from mutexes (#9190). After all, it
		// can still happen with this code.
		rs.visited++
		repl.mu.RLock()
		destroyed := repl.mu.destroyStatus
		initialized := repl.isInitializedRLocked()
		repl.mu.RUnlock()
		if initialized && destroyed.IsAlive() && !visitor(repl) {
			break
		}
	}
	rs.visited = 0
}

// EstimatedCount returns an estimated count of the underlying store's
// replicas.
//
// TODO(tschottdorf): this method has highly doubtful semantics.
func (rs *storeReplicaVisitor) EstimatedCount() int {
	if rs.visited <= 0 {
		return rs.store.ReplicaCount()
	}
	return len(rs.repls) - rs.visited
}

// A Store maintains a map of ranges by start key. A Store corresponds
// to one physical device.
type Store struct {
	Ident              *roachpb.StoreIdent // pointer to catch access before Start() is called
	cfg                StoreConfig
	db                 *kv.DB
	engine             storage.Engine       // The underlying key-value store
	compactor          *compactor.Compactor // Schedules compaction of the engine
	tsCache            tscache.Cache        // Most recent timestamps for keys / key ranges
	allocator          Allocator            // Makes allocation decisions
	replRankings       *replicaRankings
	storeRebalancer    *StoreRebalancer
	rangeIDAlloc       *idalloc.Allocator          // Range ID allocator
	gcQueue            *gcQueue                    // Garbage collection queue
	mergeQueue         *mergeQueue                 // Range merging queue
	splitQueue         *splitQueue                 // Range splitting queue
	replicateQueue     *replicateQueue             // Replication queue
	replicaGCQueue     *replicaGCQueue             // Replica GC queue
	raftLogQueue       *raftLogQueue               // Raft log truncation queue
	raftSnapshotQueue  *raftSnapshotQueue          // Raft repair queue
	tsMaintenanceQueue *timeSeriesMaintenanceQueue // Time series maintenance queue
	scanner            *replicaScanner             // Replica scanner
	consistencyQueue   *consistencyQueue           // Replica consistency check queue
	metrics            *StoreMetrics
	intentResolver     *intentresolver.IntentResolver
	recoveryMgr        txnrecovery.Manager
	raftEntryCache     *raftentry.Cache
	limiters           batcheval.Limiters
	txnWaitMetrics     *txnwait.Metrics
	sstSnapshotStorage SSTSnapshotStorage
	protectedtsCache   protectedts.Cache
	crdbServers        []string
	listeningHost      string
	listeningPort      int
	crdbClientWrappers []ConnWrapper

	// gossipRangeCountdown and leaseRangeCountdown are countdowns of
	// changes to range and leaseholder counts, after which the store
	// descriptor will be re-gossiped earlier than the normal periodic
	// gossip interval. Updated atomically.
	gossipRangeCountdown int32
	gossipLeaseCountdown int32
	// gossipQueriesPerSecondVal and gossipWritesPerSecond serve similar
	// purposes, but simply record the most recently gossiped value so that we
	// can tell if a newly measured value differs by enough to justify
	// re-gossiping the store.
	gossipQueriesPerSecondVal syncutil.AtomicFloat64
	gossipWritesPerSecondVal  syncutil.AtomicFloat64

	coalescedMu struct {
		syncutil.Mutex
		heartbeats         map[roachpb.StoreIdent][]RaftHeartbeat
		heartbeatResponses map[roachpb.StoreIdent][]RaftHeartbeat
	}
	// 1 if the store was started, 0 if it wasn't. To be accessed using atomic
	// ops.
	started int32
	stopper *stop.Stopper
	// The time when the store was Start()ed, in nanos.
	startedAt    int64
	nodeDesc     *roachpb.NodeDescriptor
	initComplete sync.WaitGroup // Signaled by async init tasks

	// Semaphore to limit concurrent non-empty snapshot application.
	snapshotApplySem chan struct{}

	// Track newly-acquired expiration-based leases that we want to proactively
	// renew. An object is sent on the signal whenever a new entry is added to
	// the map.
	renewableLeases       syncutil.IntMap // map[roachpb.RangeID]*Replica
	renewableLeasesSignal chan struct{}

	// draining holds a bool which indicates whether this store is draining. See
	// SetDraining() for a more detailed explanation of behavior changes.
	//
	// TODO(bdarnell,tschottdorf): Would look better inside of `mu`, which at
	// the time of its creation was riddled with deadlock (but that situation
	// has likely improved).
	draining atomic.Value

	// Locking notes: To avoid deadlocks, the following lock order must be
	// obeyed: baseQueue.mu < Replica.raftMu < Replica.readOnlyCmdMu < Store.mu
	// < Replica.mu < Replica.unreachablesMu < Store.coalescedMu < Store.scheduler.mu.
	// (It is not required to acquire every lock in sequence, but when multiple
	// locks are held at the same time, it is incorrect to acquire a lock with
	// "lesser" value in this sequence after one with "greater" value).
	//
	// Methods of Store with a "Locked" suffix require that
	// Store.mu.Mutex be held. Other locking requirements are indicated
	// in comments.
	//
	// The locking structure here is complex because A) Store is a
	// container of Replicas, so it must generally be consulted before
	// doing anything with any Replica, B) some Replica operations
	// (including splits) modify the Store. Therefore we generally lock
	// Store.mu to find a Replica, release it, then call a method on the
	// Replica. These short-lived locks of Store.mu and Replica.mu are
	// often surrounded by a long-lived lock of Replica.raftMu as
	// described below.
	//
	// There are two major entry points to this stack of locks:
	// Store.Send (which handles incoming RPCs) and raft-related message
	// processing (including handleRaftReady on the processRaft
	// goroutine and HandleRaftRequest on GRPC goroutines). Reads are
	// processed solely through Store.Send; writes start out on
	// Store.Send until they propose their raft command and then they
	// finish on the raft goroutines.
	//
	// TODO(bdarnell): a Replica could be destroyed immediately after
	// Store.Send finds the Replica and releases the lock. We need
	// another RWMutex to be held by anything using a Replica to ensure
	// that everything is finished before releasing it. #7169
	//
	// Detailed description of the locks:
	//
	// * Replica.raftMu: Held while any raft messages are being processed
	//   (including handleRaftReady and HandleRaftRequest) or while the set of
	//   Replicas in the Store is being changed (which may happen outside of raft
	//   via the replica GC queue).
	//
	//   If holding raftMus for multiple different replicas simultaneously,
	//   acquire the locks in the order that the replicas appear in replicasByKey.
	//
	// * Replica.readOnlyCmdMu (RWMutex): Held in read mode while any
	//   read-only command is in progress on the replica; held in write
	//   mode while executing a commit trigger. This is necessary
	//   because read-only commands mutate the Replica's timestamp cache
	//   (while holding Replica.mu in addition to readOnlyCmdMu). The
	//   RWMutex ensures that no reads are being executed during a split
	//   (which copies the timestamp cache) while still allowing
	//   multiple reads in parallel (#3148). TODO(bdarnell): this lock
	//   only needs to be held during splitTrigger, not all triggers.
	//
	// * baseQueue.mu: The mutex contained in each of the store's queues (such
	//   as the replicate queue, replica GC queue, GC queue, ...). The mutex is
	//   typically acquired when deciding whether to add a replica to the respective
	//   queue.
	//
	// * Store.mu: Protects the Store's map of its Replicas. Acquired and
	//   released briefly at the start of each request; metadata operations like
	//   splits acquire it again to update the map. Even though these lock
	//   acquisitions do not make up a single critical section, it is safe thanks
	//   to Replica.raftMu which prevents any concurrent modifications.
	//
	// * Replica.mu: Protects the Replica's in-memory state. Acquired
	//   and released briefly as needed (note that while the lock is
	//   held "briefly" in that it is not held for an entire request, we
	//   do sometimes do I/O while holding the lock, as in
	//   Replica.Entries). This lock should be held when calling any
	//   methods on the raft group. Raft may call back into the Replica
	//   via the methods of the raft.Storage interface, which assume the
	//   lock is held even though they do not follow our convention of
	//   the "Locked" suffix.
	//
	// * Store.scheduler.mu: Protects the Raft scheduler internal
	//   state. Callbacks from the scheduler are performed while not holding this
	//   mutex in order to observe the above ordering constraints.
	//
	// Splits and merges deserve special consideration: they operate on two
	// ranges. For splits, this might seem fine because the right-hand range is
	// brand new, but an uninitialized version may have been created by a raft
	// message before we process the split (see commentary on
	// Replica.splitTrigger). We make this safe, for both splits and merges, by
	// locking the right-hand range for the duration of the Raft command
	// containing the split/merge trigger.
	//
	// Note that because we acquire and release Store.mu and Replica.mu
	// repeatedly rather than holding a lock for an entire request, we are
	// actually relying on higher-level locks to ensure that things don't change
	// out from under us. In particular, handleRaftReady accesses the replicaID
	// more than once, and we rely on Replica.raftMu to ensure that this is not
	// modified by a concurrent HandleRaftRequest. (#4476)

	mu struct {
		syncutil.RWMutex
		// Map of replicas by Range ID (map[roachpb.RangeID]*Replica). This
		// includes `uninitReplicas`. May be read without holding Store.mu.
		replicas syncutil.IntMap
		// A btree key containing objects of type *Replica or *ReplicaPlaceholder.
		// Both types have an associated key range; the btree is keyed on their
		// start keys.
		replicasByKey  *btree.BTree
		uninitReplicas map[roachpb.RangeID]*Replica // Map of uninitialized replicas by Range ID
		// replicaPlaceholders is a map to access all placeholders, so they can
		// be directly accessed and cleared after stepping all raft groups. This
		// is always in sync with the placeholders in replicasByKey.
		replicaPlaceholders map[roachpb.RangeID]*ReplicaPlaceholder
	}

	// The unquiesced subset of replicas.
	unquiescedReplicas struct {
		syncutil.Mutex
		m map[roachpb.RangeID]struct{}
	}

	// The subset of replicas with active rangefeeds.
	rangefeedReplicas struct {
		syncutil.Mutex
		m map[roachpb.RangeID]struct{}
	}

	// replicaQueues is a map of per-Replica incoming request queues. These
	// queues might more naturally belong in Replica, but are kept separate to
	// avoid reworking the locking in getOrCreateReplica which requires
	// Replica.raftMu to be held while a replica is being inserted into
	// Store.mu.replicas.
	replicaQueues syncutil.IntMap // map[roachpb.RangeID]*raftRequestQueue

	scheduler *raftScheduler

	// livenessMap is a map from nodeID to a bool indicating
	// liveness. It is updated periodically in raftTickLoop().
	livenessMap atomic.Value

	// cachedCapacity caches information on store capacity to prevent
	// expensive recomputations in case leases or replicas are rapidly
	// rebalancing.
	cachedCapacity struct {
		syncutil.Mutex
		roachpb.StoreCapacity
	}

	counts struct {
		// Number of placeholders removed due to error.
		removedPlaceholders int32
		// Number of placeholders successfully filled by a snapshot.
		filledPlaceholders int32
		// Number of placeholders removed due to a snapshot that was dropped by
		// raft.
		droppedPlaceholders int32
	}

	computeInitialMetrics sync.Once
}

var _ kv.Sender = &Store{}

// A StoreConfig encompasses the auxiliary objects and configuration
// required to create a store.
// All fields holding a pointer or an interface are required to create
// a store; the rest will have sane defaults set if omitted.
type StoreConfig struct {
	AmbientCtx log.AmbientContext
	base.RaftConfig

	DefaultZoneConfig       *zonepb.ZoneConfig
	DefaultSystemZoneConfig *zonepb.ZoneConfig
	Settings                *cluster.Settings
	Clock                   *hlc.Clock
	DB                      *kv.DB
	Gossip                  *gossip.Gossip
	NodeLiveness            *NodeLiveness
	StorePool               *StorePool
	Transport               *RaftTransport
	NodeDialer              *nodedialer.Dialer
	RPCContext              *rpc.Context
	RangeDescriptorCache    kvbase.RangeDescriptorCache

	ClosedTimestamp *container.Container

	// SQLExecutor is used by the store to execute SQL statements.
	SQLExecutor sqlutil.InternalExecutor

	// TimeSeriesDataStore is an interface used by the store's time series
	// maintenance queue to dispatch individual maintenance tasks.
	TimeSeriesDataStore TimeSeriesDataStore

	// CoalescedHeartbeatsInterval is the interval for which heartbeat messages
	// are queued and then sent as a single coalesced heartbeat; it is a
	// fraction of the RaftTickInterval so that heartbeats don't get delayed by
	// an entire tick. Delaying coalescing heartbeat responses has a bad
	// interaction with quiescence because the coalesced (delayed) heartbeat
	// response can unquiesce the leader. Consider:
	//
	// T+0: leader queues MsgHeartbeat
	// T+1: leader sends MsgHeartbeat
	//                                        follower receives MsgHeartbeat
	//                                        follower queues MsgHeartbeatResp
	// T+2: leader queues quiesce message
	//                                        follower sends MsgHeartbeatResp
	//      leader receives MsgHeartbeatResp
	// T+3: leader sends quiesce message
	//
	// Thus we want to make sure that heartbeats are responded to faster than
	// the quiesce cadence.
	CoalescedHeartbeatsInterval time.Duration

	// RaftHeartbeatIntervalTicks is the number of ticks that pass between heartbeats.
	RaftHeartbeatIntervalTicks int

	// ScanInterval is the default value for the scan interval
	ScanInterval time.Duration

	// ScanMinIdleTime is the minimum time the scanner will be idle between ranges.
	// If enabled (> 0), the scanner may complete in more than ScanInterval for
	// stores with many ranges.
	ScanMinIdleTime time.Duration

	// ScanMaxIdleTime is the maximum time the scanner will be idle between ranges.
	// If enabled (> 0), the scanner may complete in less than ScanInterval for small
	// stores.
	ScanMaxIdleTime time.Duration

	// If LogRangeEvents is true, major changes to ranges will be logged into
	// the range event log.
	LogRangeEvents bool

	// RaftEntryCacheSize is the size in bytes of the Raft log entry cache
	// shared by all Raft groups managed by the store.
	RaftEntryCacheSize uint64

	// IntentResolverTaskLimit is the maximum number of asynchronous tasks that
	// may be started by the intent resolver. -1 indicates no asynchronous tasks
	// are allowed. 0 uses the default value (defaultIntentResolverTaskLimit)
	// which is non-zero.
	IntentResolverTaskLimit int

	TestingKnobs StoreTestingKnobs

	// concurrentSnapshotApplyLimit specifies the maximum number of empty
	// snapshots and the maximum number of non-empty snapshots that are permitted
	// to be applied concurrently.
	concurrentSnapshotApplyLimit int

	// TimestampCachePageSize is (server.Config).TimestampCachePageSize
	TimestampCachePageSize uint32

	// HistogramWindowInterval is (server.Config).HistogramWindowInterval
	HistogramWindowInterval time.Duration

	// EnableEpochRangeLeases controls whether epoch-based range leases are used.
	EnableEpochRangeLeases bool

	// GossipWhenCapacityDeltaExceedsFraction specifies the fraction from the last
	// gossiped store capacity values which need be exceeded before the store will
	// gossip immediately without waiting for the periodic gossip interval.
	GossipWhenCapacityDeltaExceedsFraction float64

	// ExternalStorage creates ExternalStorage objects which allows access to external files
	ExternalStorage        cloud.ExternalStorageFactory
	ExternalStorageFromURI cloud.ExternalStorageFromURIFactory

	// ProtectedTimestampCache maintains the state of the protected timestamp
	// subsystem. It is queried during the GC process and in the handling of
	// AdminVerifyProtectedTimestampRequest.
	ProtectedTimestampCache protectedts.Cache
}

// ConsistencyTestingKnobs is a BatchEvalTestingKnobs struct used to control the
// behavior of the consistency checker for tests.
type ConsistencyTestingKnobs struct {
	// If non-nil, OnBadChecksumFatal is called by CheckConsistency() (instead of
	// calling log.Fatal) on a checksum mismatch.
	OnBadChecksumFatal func(roachpb.StoreIdent)
	// If non-nil, BadChecksumReportDiff is called by CheckConsistency() on a
	// checksum mismatch to report the diff between snapshots.
	BadChecksumReportDiff      func(roachpb.StoreIdent, ReplicaSnapshotDiffSlice)
	ConsistencyQueueResultHook func(response roachpb.CheckConsistencyResponse)
}

// Valid returns true if the StoreConfig is populated correctly.
// We don't check for Gossip and DB since some of our tests pass
// that as nil.
func (sc *StoreConfig) Valid() bool {
	return sc.Clock != nil && sc.Transport != nil &&
		sc.RaftTickInterval != 0 && sc.RaftHeartbeatIntervalTicks > 0 &&
		sc.RaftElectionTimeoutTicks > 0 && sc.ScanInterval >= 0 &&
		sc.AmbientCtx.Tracer != nil
}

// SetDefaults initializes unset fields in StoreConfig to values
// suitable for use on a local network.
// TODO(tschottdorf): see if this ought to be configurable via flags.
func (sc *StoreConfig) SetDefaults() {
	sc.RaftConfig.SetDefaults()

	if sc.CoalescedHeartbeatsInterval == 0 {
		sc.CoalescedHeartbeatsInterval = sc.RaftTickInterval / 2
	}
	if sc.RaftHeartbeatIntervalTicks == 0 {
		sc.RaftHeartbeatIntervalTicks = defaultRaftHeartbeatIntervalTicks
	}
	if sc.RaftEntryCacheSize == 0 {
		sc.RaftEntryCacheSize = defaultRaftEntryCacheSize
	}
	if sc.concurrentSnapshotApplyLimit == 0 {
		// NB: setting this value higher than 1 is likely to degrade client
		// throughput.
		sc.concurrentSnapshotApplyLimit =
			envutil.EnvOrDefaultInt("COCKROACH_CONCURRENT_SNAPSHOT_APPLY_LIMIT", 1)
	}

	if sc.GossipWhenCapacityDeltaExceedsFraction == 0 {
		sc.GossipWhenCapacityDeltaExceedsFraction = defaultGossipWhenCapacityDeltaExceedsFraction
	}
}

// LeaseExpiration returns an int64 to increment a manual clock with to
// make sure that all active range leases expire.
func (sc *StoreConfig) LeaseExpiration() int64 {
	// Due to lease extensions, the remaining interval can be longer than just
	// the sum of the offset (=length of stasis period) and the active
	// duration, but definitely not by 2x.
	maxOffset := sc.Clock.MaxOffset()
	return 2 * (sc.RangeLeaseActiveDuration() + maxOffset).Nanoseconds()
}

// NewStore returns a new instance of a store.
func NewStore(
	ctx context.Context, cfg StoreConfig, eng storage.Engine, nodeDesc *roachpb.NodeDescriptor,
	joinList base.JoinListType, listeningAddr string,
) *Store {
	// TODO(tschottdorf): find better place to set these defaults.
	cfg.SetDefaults()

	if !cfg.Valid() {
		log.Fatalf(ctx, "invalid store configuration: %+v", &cfg)
	}
	listeningHost, listeningPort, _ := net.SplitHostPort(listeningAddr)
	intPort, _ := strconv.Atoi(listeningPort)
	// crdbServers := []string{listeningAddr}
    crdbServers := []string{}
	crdbServers = append(crdbServers, joinList...)
	s := &Store{
		cfg:           cfg,
		db:            cfg.DB, // TODO(tschottdorf): remove redundancy.
		engine:        eng,
		nodeDesc:      nodeDesc,
		metrics:       newStoreMetrics(cfg.HistogramWindowInterval),
		crdbServers:   crdbServers,
		listeningHost: listeningHost,
		listeningPort: intPort,
	}
	if cfg.RPCContext != nil {
		s.allocator = MakeAllocator(cfg.StorePool, cfg.RPCContext.RemoteClocks.Latency)
	} else {
		s.allocator = MakeAllocator(cfg.StorePool, func(string) (time.Duration, bool) {
			return 0, false
		})
	}
	s.replRankings = newReplicaRankings()

	s.draining.Store(false)
	s.scheduler = newRaftScheduler(s.metrics, s, storeSchedulerConcurrency)

	s.raftEntryCache = raftentry.NewCache(cfg.RaftEntryCacheSize)
	s.metrics.registry.AddMetricStruct(s.raftEntryCache.Metrics())

	s.coalescedMu.Lock()
	s.coalescedMu.heartbeats = map[roachpb.StoreIdent][]RaftHeartbeat{}
	s.coalescedMu.heartbeatResponses = map[roachpb.StoreIdent][]RaftHeartbeat{}
	s.coalescedMu.Unlock()

	s.mu.Lock()
	s.mu.replicaPlaceholders = map[roachpb.RangeID]*ReplicaPlaceholder{}
	s.mu.replicasByKey = btree.New(64 /* degree */)
	s.mu.uninitReplicas = map[roachpb.RangeID]*Replica{}
	s.mu.Unlock()

	s.unquiescedReplicas.Lock()
	s.unquiescedReplicas.m = map[roachpb.RangeID]struct{}{}
	s.unquiescedReplicas.Unlock()

	s.rangefeedReplicas.Lock()
	s.rangefeedReplicas.m = map[roachpb.RangeID]struct{}{}
	s.rangefeedReplicas.Unlock()

	s.tsCache = tscache.New(cfg.Clock, cfg.TimestampCachePageSize)
	s.metrics.registry.AddMetricStruct(s.tsCache.Metrics())

	s.txnWaitMetrics = txnwait.NewMetrics(cfg.HistogramWindowInterval)
	s.metrics.registry.AddMetricStruct(s.txnWaitMetrics)

	s.compactor = compactor.NewCompactor(
		s.cfg.Settings,
		s.engine,
		func() (roachpb.StoreCapacity, error) {
			return s.Capacity(false /* useCached */)
		},
		func(ctx context.Context) {
			s.asyncGossipStore(ctx, "compactor-initiated rocksdb compaction", false /* useCached */)
		},
	)
	s.metrics.registry.AddMetricStruct(s.compactor.Metrics)

	s.snapshotApplySem = make(chan struct{}, cfg.concurrentSnapshotApplyLimit)

	s.renewableLeasesSignal = make(chan struct{})

	s.limiters.BulkIOWriteRate = rate.NewLimiter(rate.Limit(bulkIOWriteLimit.Get(&cfg.Settings.SV)), bulkIOWriteBurst)
	bulkIOWriteLimit.SetOnChange(&cfg.Settings.SV, func() {
		s.limiters.BulkIOWriteRate.SetLimit(rate.Limit(bulkIOWriteLimit.Get(&cfg.Settings.SV)))
	})
	s.limiters.ConcurrentImportRequests = limit.MakeConcurrentRequestLimiter(
		"importRequestLimiter", int(importRequestsLimit.Get(&cfg.Settings.SV)),
	)
	importRequestsLimit.SetOnChange(&cfg.Settings.SV, func() {
		s.limiters.ConcurrentImportRequests.SetLimit(int(importRequestsLimit.Get(&cfg.Settings.SV)))
	})
	s.limiters.ConcurrentExportRequests = limit.MakeConcurrentRequestLimiter(
		"exportRequestLimiter", int(ExportRequestsLimit.Get(&cfg.Settings.SV)),
	)

	// The snapshot storage is usually empty at this point since it is cleared
	// after each snapshot application, except when the node crashed right before
	// it can clean it up. If this fails it's not a correctness issue since the
	// storage is also cleared before receiving a snapshot.
	s.sstSnapshotStorage = NewSSTSnapshotStorage(s.engine, s.limiters.BulkIOWriteRate)
	if err := s.sstSnapshotStorage.Clear(); err != nil {
		log.Warningf(ctx, "failed to clear snapshot storage: %v", err)
	}
	s.protectedtsCache = cfg.ProtectedTimestampCache

	// On low-CPU instances, a default limit value may still allow ExportRequests
	// to tie up all cores so cap limiter at cores-1 when setting value is higher.
	exportCores := runtime.NumCPU() - 1
	if exportCores < 1 {
		exportCores = 1
	}
	ExportRequestsLimit.SetOnChange(&cfg.Settings.SV, func() {
		limit := int(ExportRequestsLimit.Get(&cfg.Settings.SV))
		if limit > exportCores {
			limit = exportCores
		}
		s.limiters.ConcurrentExportRequests.SetLimit(limit)
	})
	s.limiters.ConcurrentAddSSTableRequests = limit.MakeConcurrentRequestLimiter(
		"addSSTableRequestLimiter", int(addSSTableRequestLimit.Get(&cfg.Settings.SV)),
	)
	addSSTableRequestLimit.SetOnChange(&cfg.Settings.SV, func() {
		s.limiters.ConcurrentAddSSTableRequests.SetLimit(int(addSSTableRequestLimit.Get(&cfg.Settings.SV)))
	})
	s.limiters.ConcurrentRangefeedIters = limit.MakeConcurrentRequestLimiter(
		"rangefeedIterLimiter", int(concurrentRangefeedItersLimit.Get(&cfg.Settings.SV)),
	)
	concurrentRangefeedItersLimit.SetOnChange(&cfg.Settings.SV, func() {
		s.limiters.ConcurrentRangefeedIters.SetLimit(
			int(concurrentRangefeedItersLimit.Get(&cfg.Settings.SV)))
	})

	if s.cfg.Gossip != nil {
		// Add range scanner and configure with queues.
		s.scanner = newReplicaScanner(
			s.cfg.AmbientCtx, s.cfg.Clock, cfg.ScanInterval,
			cfg.ScanMinIdleTime, cfg.ScanMaxIdleTime, newStoreReplicaVisitor(s),
		)
		s.gcQueue = newGCQueue(s, s.cfg.Gossip)
		s.mergeQueue = newMergeQueue(s, s.db, s.cfg.Gossip)
		s.splitQueue = newSplitQueue(s, s.db, s.cfg.Gossip)
		s.replicateQueue = newReplicateQueue(s, s.cfg.Gossip, s.allocator)
		s.replicaGCQueue = newReplicaGCQueue(s, s.db, s.cfg.Gossip)
		s.raftLogQueue = newRaftLogQueue(s, s.db, s.cfg.Gossip)
		s.raftSnapshotQueue = newRaftSnapshotQueue(s, s.cfg.Gossip)
		s.consistencyQueue = newConsistencyQueue(s, s.cfg.Gossip)
		// NOTE: If more queue types are added, please also add them to the list of
		// queues on the EnqueueRange debug page as defined in
		// pkg/ui/src/views/reports/containers/enqueueRange/index.tsx
		s.scanner.AddQueues(
			s.gcQueue, s.mergeQueue, s.splitQueue, s.replicateQueue, s.replicaGCQueue,
			s.raftLogQueue, s.raftSnapshotQueue, s.consistencyQueue)

		if s.cfg.TimeSeriesDataStore != nil {
			s.tsMaintenanceQueue = newTimeSeriesMaintenanceQueue(
				s, s.db, s.cfg.Gossip, s.cfg.TimeSeriesDataStore,
			)
			s.scanner.AddQueues(s.tsMaintenanceQueue)
		}
	}

	if cfg.TestingKnobs.DisableGCQueue {
		s.setGCQueueActive(false)
	}
	if cfg.TestingKnobs.DisableMergeQueue {
		s.setMergeQueueActive(false)
	}
	if cfg.TestingKnobs.DisableRaftLogQueue {
		s.setRaftLogQueueActive(false)
	}
	if cfg.TestingKnobs.DisableReplicaGCQueue {
		s.setReplicaGCQueueActive(false)
	}
	if cfg.TestingKnobs.DisableReplicateQueue {
		s.SetReplicateQueueActive(false)
	}
	if cfg.TestingKnobs.DisableSplitQueue {
		s.setSplitQueueActive(false)
	}
	if cfg.TestingKnobs.DisableTimeSeriesMaintenanceQueue {
		s.setTimeSeriesMaintenanceQueueActive(false)
	}
	if cfg.TestingKnobs.DisableRaftSnapshotQueue {
		s.setRaftSnapshotQueueActive(false)
	}
	if cfg.TestingKnobs.DisableConsistencyQueue {
		s.setConsistencyQueueActive(false)
	}
	if cfg.TestingKnobs.DisableScanner {
		s.setScannerActive(false)
	}

	return s
}

// String formats a store for debug output.
func (s *Store) String() string {
	return fmt.Sprintf("[n%d,s%d]", s.Ident.NodeID, s.Ident.StoreID)
}

// ClusterSettings returns the node's ClusterSettings.
func (s *Store) ClusterSettings() *cluster.Settings {
	return s.cfg.Settings
}

// AnnotateCtx is a convenience wrapper; see AmbientContext.
func (s *Store) AnnotateCtx(ctx context.Context) context.Context {
	return s.cfg.AmbientCtx.AnnotateCtx(ctx)
}

// SetDraining (when called with 'true') causes incoming lease transfers to be
// rejected, prevents all of the Store's Replicas from acquiring or extending
// range leases, and attempts to transfer away any leases owned.
// When called with 'false', returns to the normal mode of operation.
//
// The reporter callback, if non-nil, is called on a best effort basis
// to report work that needed to be done and which may or may not have
// been done by the time this call returns. See the explanation in
// pkg/server/drain.go for details.
func (s *Store) SetDraining(drain bool, reporter func(int, string)) {
	s.draining.Store(drain)
	if !drain {
		newStoreReplicaVisitor(s).Visit(func(r *Replica) bool {
			r.mu.Lock()
			r.mu.draining = false
			r.mu.Unlock()
			return true
		})
		return
	}

	var wg sync.WaitGroup

	ctx := logtags.AddTag(context.Background(), "drain", nil)
	transferAllAway := func(transferCtx context.Context) int {
		// Limit the number of concurrent lease transfers.
		const leaseTransferConcurrency = 100
		sem := quotapool.NewIntPool("Store.SetDraining", leaseTransferConcurrency)

		// Incremented for every lease or Raft leadership transfer
		// attempted. We try to send both the lease and the Raft leaders
		// away, but this may not reliably work. Instead, we run the
		// surrounding retry loop until there are no leaders/leases left
		// (ignoring single-replica or uninitialized Raft groups).
		var numTransfersAttempted int32
		newStoreReplicaVisitor(s).Visit(func(r *Replica) bool {
			//
			// We need to be careful about the case where the ctx has been canceled
			// prior to the call to (*Stopper).RunLimitedAsyncTask(). In that case,
			// the goroutine is not even spawned. However, we don't want to
			// mis-count the missing goroutine as the lack of transfer attempted.
			// So what we do here is immediately increase numTransfersAttempted
			// to count this replica, and then decrease it when it is known
			// below that there is nothing to transfer (not lease holder and
			// not raft leader).
			atomic.AddInt32(&numTransfersAttempted, 1)
			wg.Add(1)
			if err := s.stopper.RunLimitedAsyncTask(
				r.AnnotateCtx(ctx), "storage.Store: draining replica", sem, true, /* wait */
				func(ctx context.Context) {
					defer wg.Done()

					select {
					case <-transferCtx.Done():
						// Context canceled: the timeout loop has decided we've
						// done enough draining
						// (server.shutdown.lease_transfer_wait).
						//
						// We need this check here because each call of
						// transferAllAway() traverses all stores/replicas without
						// checking for the timeout otherwise.
						if log.V(1) {
							log.Infof(ctx, "lease transfer aborted due to exceeded timeout")
						}
						return
					default:
					}

					r.mu.Lock()
					r.mu.draining = true
					status := r.raftStatusRLocked()
					// needsRaftTransfer is true when we can reasonably hope to transfer
					// this replica's lease and/or Raft leadership away.
					needsRaftTransfer := status != nil &&
						len(status.Progress) > 1 &&
						!(status.RaftState == raft.StateFollower && status.Lead != 0)
					r.mu.Unlock()

					var drainingLease roachpb.Lease
					for {
						var llHandle *leaseRequestHandle
						r.mu.Lock()
						lease, nextLease := r.getLeaseRLocked()
						if nextLease != (roachpb.Lease{}) && nextLease.OwnedBy(s.StoreID()) {
							llHandle = r.mu.pendingLeaseRequest.JoinRequest()
						}
						r.mu.Unlock()

						if llHandle != nil {
							<-llHandle.C()
							continue
						}
						drainingLease = lease
						break
					}

					// Learner replicas aren't allowed to become the leaseholder or raft
					// leader, so only consider the `Voters` replicas.
					needsLeaseTransfer := len(r.Desc().Replicas().Voters()) > 1 &&
						drainingLease.OwnedBy(s.StoreID()) &&
						r.IsLeaseValid(drainingLease, s.Clock().Now())

					if !needsLeaseTransfer && !needsRaftTransfer {
						if log.V(1) {
							// This logging is useful to troubleshoot incomplete drains.
							log.Info(ctx, "not moving out")
						}
						atomic.AddInt32(&numTransfersAttempted, -1)
						return
					}
					if log.V(1) {
						// This logging is useful to troubleshoot incomplete drains.
						log.Infof(ctx, "trying to move replica out: lease transfer = %v, raft transfer = %v", needsLeaseTransfer, needsRaftTransfer)
					}

					if needsLeaseTransfer {
						desc, zone := r.DescAndZone()
						leaseTransferred, err := s.replicateQueue.findTargetAndTransferLease(
							ctx,
							r,
							desc,
							zone,
							transferLeaseOptions{},
						)
						if log.V(1) && !leaseTransferred {
							// Note that a nil error means that there were no suitable
							// candidates.
							log.Errorf(
								ctx,
								"did not transfer lease %s for replica %s when draining: %v",
								drainingLease,
								desc,
								err,
							)
						}
						if err == nil && leaseTransferred {
							// If we just transferred the lease away, Raft leadership will
							// usually transfer with it. Invoking a separate Raft leadership
							// transfer would only obstruct this.
							needsRaftTransfer = false
						}
					}

					if needsRaftTransfer {
						r.raftMu.Lock()
						r.maybeTransferRaftLeadership(ctx)
						r.raftMu.Unlock()
					}
				}); err != nil {
				if log.V(1) {
					log.Errorf(ctx, "error running draining task: %+v", err)
				}
				wg.Done()
				return false
			}
			return true
		})
		wg.Wait()
		return int(numTransfersAttempted)
	}

	// Give all replicas at least one chance to transfer.
	// If we don't do that, then it's possible that a configured
	// value for raftLeadershipTransferWait is too low to iterate
	// through all the replicas at least once, and the drain
	// condition on the remaining value will never be reached.
	if numRemaining := transferAllAway(ctx); numRemaining > 0 {
		// Report progress to the Drain RPC.
		if reporter != nil {
			reporter(numRemaining, "range lease iterations")
		}
	} else {
		// No more work to do.
		return
	}

	// We've seen all the replicas once. Now we're going to iterate
	// until they're all gone, up to the configured timeout.
	transferTimeout := raftLeadershipTransferWait.Get(&s.cfg.Settings.SV)

	if err := contextutil.RunWithTimeout(ctx, "wait for raft leadership transfer", transferTimeout,
		func(ctx context.Context) error {
			opts := retry.Options{
				InitialBackoff: 10 * time.Millisecond,
				MaxBackoff:     time.Second,
				Multiplier:     2,
			}
			everySecond := log.Every(time.Second)
			var err error
			// Avoid retry.ForDuration because of https://github.com/cockroachdb/cockroach/issues/25091.
			for r := retry.StartWithCtx(ctx, opts); r.Next(); {
				err = nil
				if numRemaining := transferAllAway(ctx); numRemaining > 0 {
					// Report progress to the Drain RPC.
					if reporter != nil {
						reporter(numRemaining, "range lease iterations")
					}
					err = errors.Errorf("waiting for %d replicas to transfer their lease away", numRemaining)
					if everySecond.ShouldLog() {
						log.Info(ctx, err)
					}
				}
				if err == nil {
					// All leases transferred. We can stop retrying.
					break
				}
			}
			// If there's an error in the context but not yet detected in
			// err, take it into account here.
			return errors.CombineErrors(err, ctx.Err())
		}); err != nil {
		// You expect this message when shutting down a server in an unhealthy
		// cluster. If we see it on healthy ones, there's likely something to fix.
		log.Warningf(ctx, "unable to drain cleanly within %s, service might briefly deteriorate: %+v", transferTimeout, err)
	}
}

// IsStarted returns true if the Store has been started.
func (s *Store) IsStarted() bool {
	return atomic.LoadInt32(&s.started) == 1
}

// IterateIDPrefixKeys helps visit system keys that use RangeID prefixing (such
// as RaftHardStateKey, RangeTombstoneKey, and many others). Such keys could in
// principle exist at any RangeID, and this helper efficiently discovers all the
// keys of the desired type (as specified by the supplied `keyFn`) and, for each
// key-value pair discovered, unmarshals it into `msg` and then invokes `f`.
//
// Iteration stops on the first error (and will pass through that error).
func IterateIDPrefixKeys(
	ctx context.Context,
	reader storage.Reader,
	keyFn func(roachpb.RangeID) roachpb.Key,
	msg protoutil.Message,
	f func(_ roachpb.RangeID) (more bool, _ error),
) error {
	rangeID := roachpb.RangeID(1)
	iter := reader.NewIterator(storage.IterOptions{
		UpperBound: keys.LocalRangeIDPrefix.PrefixEnd().AsRawKey(),
	})
	defer iter.Close()

	for {
		bumped := false
		mvccKey := storage.MakeMVCCMetadataKey(keyFn(rangeID))
		iter.SeekGE(mvccKey)

		if ok, err := iter.Valid(); !ok {
			return err
		}

		unsafeKey := iter.UnsafeKey()

		if !bytes.HasPrefix(unsafeKey.Key, keys.LocalRangeIDPrefix) {
			// Left the local keyspace, so we're done.
			return nil
		}

		curRangeID, _, _, _, err := keys.DecodeRangeIDKey(unsafeKey.Key)
		if err != nil {
			return err
		}

		if curRangeID > rangeID {
			// `bumped` is always `false` here, but let's be explicit.
			if !bumped {
				rangeID = curRangeID
				bumped = true
			}
			mvccKey = storage.MakeMVCCMetadataKey(keyFn(rangeID))
		}

		if !unsafeKey.Key.Equal(mvccKey.Key) {
			if !bumped {
				// Don't increment the rangeID if it has already been incremented
				// above, or we could skip past a value we ought to see.
				rangeID++
				bumped = true // for completeness' sake; continuing below anyway
			}
			continue
		}

		ok, err := storage.MVCCGetProto(
			ctx, reader, unsafeKey.Key, hlc.Timestamp{}, msg, storage.MVCCGetOptions{})
		if err != nil {
			return err
		}
		if !ok {
			return errors.Errorf("unable to unmarshal %s into %T", unsafeKey.Key, msg)
		}

		more, err := f(rangeID)
		if !more || err != nil {
			return err
		}
		rangeID++
	}
}

// IterateRangeDescriptors calls the provided function with each descriptor
// from the provided Engine. The return values of this method and fn have
// semantics similar to engine.MVCCIterate.
func IterateRangeDescriptors(
	ctx context.Context,
	reader storage.Reader,
	fn func(desc roachpb.RangeDescriptor) (done bool, err error),
) error {
	log.Event(ctx, "beginning range descriptor iteration")
	// Iterator over all range-local key-based data.
	start := keys.RangeDescriptorKey(roachpb.RKeyMin)
	end := keys.RangeDescriptorKey(roachpb.RKeyMax)

	allCount := 0
	matchCount := 0
	bySuffix := make(map[string]int)
	kvToDesc := func(kv roachpb.KeyValue) (bool, error) {
		allCount++
		// Only consider range metadata entries; ignore others.
		_, suffix, _, err := keys.DecodeRangeKey(kv.Key)
		if err != nil {
			return false, err
		}
		bySuffix[string(suffix)]++
		if !bytes.Equal(suffix, keys.LocalRangeDescriptorSuffix) {
			return false, nil
		}
		var desc roachpb.RangeDescriptor
		if err := kv.Value.GetProto(&desc); err != nil {
			return false, err
		}
		matchCount++
		return fn(desc)
	}

	_, err := storage.MVCCIterate(ctx, reader, start, end, hlc.MaxTimestamp,
		storage.MVCCScanOptions{Inconsistent: true}, kvToDesc)
	log.Eventf(ctx, "iterated over %d keys to find %d range descriptors (by suffix: %v)",
		allCount, matchCount, bySuffix)
	return err
}

// ReadStoreIdent reads the StoreIdent from the store.
// It returns *NotBootstrappedError if the ident is missing (meaning that the
// store needs to be bootstrapped).
func ReadStoreIdent(ctx context.Context, eng storage.Engine) (roachpb.StoreIdent, error) {
	var ident roachpb.StoreIdent
	ok, err := storage.MVCCGetProto(
		ctx, eng, keys.StoreIdentKey(), hlc.Timestamp{}, &ident, storage.MVCCGetOptions{})
	if err != nil {
		return roachpb.StoreIdent{}, err
	} else if !ok {
		return roachpb.StoreIdent{}, &NotBootstrappedError{}
	}
	return ident, err
}

//type server struct {
//	smdbrpc.DemoteHotkeysGatewayServer
//	store              *Store
//	notifyHotshardChan chan smdbrpc.KVDemotionStatus
//}

//func DemoteSingleHotkey(ctx context.Context, txn *kv.Txn,
//	ts hlc.Timestamp, key roachpb.Key, value *roachpb.Value) error {
//	txn.SetFixedTimestamp(ctx, ts)
//	log.Warningf(ctx, "jenndebug DemoteSingleHotkey txn.SetFixedTs(ctx, %+v) succeeded\n", ts)
//
//	if err := txn.DisablePipelining(); err != nil {
//		return err
//	}
//	log.Warningf(ctx, "jenndebug DemoteSingleHotkey txn.DisablePipeline\n")
//
//	if err := txn.Put(ctx, key, value); err != nil {
//		log.Errorf(ctx, "jenndebug DemoteSingleHotkey txn.Put(ctx, key %+v, value %+v) failed, err %+v\n",
//			key, value, err)
//		return err
//	}
//	log.Warningf(ctx, "jenndebug DemoteSingleHotkey txn.Put(ctx, key %+v, value %+v) succeeded\n", key, value)
//
//	if err := txn.Commit(ctx); err != nil {
//		log.Warningf(ctx, "jenndebug DemoteSingleHotkey txn.Commit(ctx) failed, err %+v\n", err)
//		return err
//	}
//	log.Warningf(ctx, "jenndebug DemoteSingleHotkey txn.Commit(ctx) succeeded\n")
//	return nil
//}
//
//func (serv *server) NotifyChanOfKVDemotionStatus(key *string, isSuccessfullyDemoted bool) {
//
//	// set default status first
//	t := true
//	demotionStatus := smdbrpc.KVDemotionStatus{
//		Key:                   key,
//		IsSuccessfullyDemoted: &t,
//	}
//
//	// if key was not successfully demoted, change default status
//	if !isSuccessfullyDemoted {
//		f := false
//		demotionStatus.IsSuccessfullyDemoted = &f
//	}
//
//	// notify the channel
//	serv.notifyHotshardChan <- demotionStatus
//}
//
//func (serv *server) retryDemoteSingleHotkeyLoop(ctx context.Context,
//	timestamp hlc.Timestamp, key roachpb.Key, value roachpb.Value,
//	streamKey *string, numKeysInNotifChannel *int64, wg *sync.WaitGroup) {
//
//	wg.Add(1)
//	defer func() {
//		wg.Done()
//	}()
//
//	for {
//		// create new txn
//		txn := kv.NewTxn(ctx, serv.store.DB(), serv.store.nodeDesc.NodeID)
//		log.Warningf(ctx, "jenndebug DemoteSingleHotkeyWrapper kv.NewTxn succeeded")
//
//		// attempt to demote hotkey. If demotion succeeds, notify channel of success and return.
//		// If demotion fails, retry if possible, fail and notify channel of failure if not.
//		if err := DemoteSingleHotkey(ctx, txn, timestamp, key, &value); err != nil {
//			txn.CleanupOnError(ctx, err)
//			if _, canRetry := errors.Cause(err).(*roachpb.TransactionRetryWithProtoRefreshError); !canRetry {
//				// txn cannot retry, permanently failed
//				log.Warningf(ctx, "jenndebug DemoteSingleHotkeyWrapper failed but cannot retry %+v\n", err)
//				serv.NotifyChanOfKVDemotionStatus(streamKey, false)
//				atomic.AddInt64(numKeysInNotifChannel, 1)
//				return
//			} else {
//				// txn failed, but will retry
//				log.Warningf(ctx, "jenndebug DemoteSingleHotkeyWrapper demotion failed, retrying %+v\n", err)
//			}
//		} else {
//			// txn succeeded!
//			serv.NotifyChanOfKVDemotionStatus(streamKey, true)
//			atomic.AddInt64(numKeysInNotifChannel, 1)
//			return
//		}
//	}
//}

func (rbServer *rebalanceServer) TestSendTxn(ctx context.Context,
	request *smdbrpc.CRDBTxnReq) (*smdbrpc.CRDBTxnResp, error) {

	resp := smdbrpc.CRDBTxnResp{
		Responses: []*smdbrpc.KVPair{},
	}

	succeeded := false
	for retries := 0; retries < 5 && !succeeded; retries++ {
		txn := kv.NewTxn(ctx, rbServer.store.DB(), rbServer.store.nodeDesc.NodeID)
		if err := txn.DisablePipelining(); err != nil {
			log.Fatalf(ctx, "jenndebug TestSendTxn could not disable pipelining, err %+v\n",
				err)
		}
		if request.Timestamp != nil {
			txn.SetFixedTimestamp(ctx, hlc.Timestamp{
				WallTime: *request.Timestamp.Walltime,
				Logical:  *request.Timestamp.Logicaltime,
			})
		}

		shouldReloop := false
		for _, op := range request.Ops {
			key := roachpb.Key(op.Key)
			if *op.Cmd == smdbrpc.Cmd_PUT {
				value := roachpb.MakeValueFromBytes(op.Value)
				if err := txn.Put(ctx, key, &value); err != nil {
					log.Warningf(ctx, "jenndebug TestSendTxn put failed, err %+v\n",
						err)
					if err = txn.Rollback(ctx); err != nil {
						log.Fatalf(ctx, "jenndebug TestSendTxn rollback failed, err %+v\n",
							err)
					}
					shouldReloop = true
					break
				}
			} else if *op.Cmd == smdbrpc.Cmd_GET {
				kvpair := smdbrpc.KVPair{
					Key:   key,
					Value: nil,
				}
				if keyValue, err := txn.Get(ctx, key); err != nil {
					log.Warningf(ctx, "jenndebug TestSendTxn get failed, err %+v\n",
						err)
					if err = txn.Rollback(ctx); err != nil {
						log.Fatalf(ctx, "jenndebug TestSendTxn rollback failed, err %+v\n",
							err)
					}
					shouldReloop = true
					break
				} else if keyValue.Value == nil {
				} else {
					kvpair.Value = keyValue.ValueBytes()
				}
				resp.Responses = append(resp.Responses, &kvpair)
			} else if *op.Cmd == smdbrpc.Cmd_SCAN {
				log.Fatalf(ctx, "jenndebug TestSendTxn didn't implement SCAN op")
			} else {
				log.Fatalf(ctx, "jenndebug TestSendTxn unknown operation %+v\n",
					*op.Cmd)
			}

			shouldReloop = false
		} // all ops have completed
		if shouldReloop { // exclusively for the for loop of operations
			continue
		}

		if err := txn.Commit(ctx); err != nil {
			log.Warningf(ctx, "jenndebug TestSendTxn commit failed, err %+v\n",
				err)
			if err = txn.Rollback(ctx); err != nil {
				log.Fatalf(ctx, "jenndebug TestSendTxn rollback failed, err %+v\n",
					err)
			}
			continue
		}

		succeeded = true
	}

	resp.IsCommitted = &succeeded
	return &resp, nil
}

func (rbServer *rebalanceServer) DemoteKey(ctx context.Context,
	request *smdbrpc.KeyMigrationReq) (*smdbrpc.KeyMigrationResp, error) {

	// extract key, value
	key := roachpb.Key(request.Key.Key)
	value := request.Value[4:]
	if request.IsTest != nil && *request.IsTest {
		value = request.Value
	}
	log.Warningf(ctx, "jenndebug TRYING TO DEMOTE KEY %+v, %s\n", key, value)

	var err error
	txn := kv.NewTxn(ctx, rbServer.store.DB(), rbServer.store.nodeDesc.NodeID)
	txn.SetDemotion(true)
	txn.SetDebugName("DEMOTION_TXN")

	f := false
	resp := smdbrpc.KeyMigrationResp{
		IsSuccessfullyMigrated: &f,
	}

	// let CRDB know that this key is being demoted. Add key to InProgressDemotion map, and then delete it
	// no matter what happens
	rbServer.store.DB().InProgressDemotion.Store(key.String(), 1)
	defer func(keyStr string) {
		rbServer.store.DB().InProgressDemotion.Delete(keyStr)
	}(key.String())
	for _, wrapper := range rbServer.store.crdbClientWrappers {
		// Add to the map
		crdbCtx, crdbCancel := context.WithTimeout(ctx, time.Second)
		defer crdbCancel()
		keyStr := key.String()
		updateDemotionReq := smdbrpc.UpdateInProgressDemotionMapReq{Key: &keyStr}
		updateDemotionResp, demotionMapErr := wrapper.client.UpdateInProgressDemotionMap(crdbCtx, &updateDemotionReq)
		if demotionMapErr != nil {
			//log.Errorf(ctx, "jenndebug UpdateInProgressDemotionMaps failed, rpc err %+v\n", demotionMapErr)
			return &resp, demotionMapErr
		} else if !*updateDemotionResp.Added {
			//log.Errorf(ctx, "jenndebug UpdateInProgressDemotionMaps failed, returned false\n")
			return &resp, nil
		}
	}
	defer func(keyStr string) {
		// delete from InProgressDemotion map
		for _, wrapper := range rbServer.store.crdbClientWrappers {
			crdbCtx, crdbCancel := context.WithTimeout(ctx, time.Second)
			deleteDemotionReq := smdbrpc.DeleteFromInProgressDemotionMapReq{Key: &keyStr}
			deleteDemotionResp, deleteDemotionErr :=
				wrapper.client.DeleteFromInProgressDemotionMap(crdbCtx, &deleteDemotionReq)
			if deleteDemotionErr != nil {
				log.Fatalf(ctx, "jenndebug could not delete key %s from demotion map, rpc err %+v\n",
					keyStr, deleteDemotionErr)
			} else if !*deleteDemotionResp.Deleted {
				log.Fatalf(ctx, "jenndebug could not delete key %s from demotion map, rpc false\n",
					keyStr)
			}
			crdbCancel()
		}
	}(key.String())

	for {
		err = txn.DemotionLock(ctx, key, value)
		if err == nil {
			break
		}

		cause := errors.UnwrapAll(err)
		switch causeType := cause.(type) {
		case *roachpb.TransactionRetryWithProtoRefreshError:
			txn.PrepareForRetry(ctx, err)
		default:
			log.Errorf(ctx, "jenndebug demotionLocking key %+v failed, unknown causeType %+v\n",
				key, causeType)
		}
	}

	// commit demotion txn
	demotionSucceededYet := true
	commitErr := txn.Commit(ctx)
	if commitErr != nil {
		//log.Warningf(ctx, "jenndebug demotion %s commit failed, err %+v\n", key, commitErr)
		demotionSucceededYet = false
	}

	// respond with appropriate reaction
	resp = smdbrpc.KeyMigrationResp{
		IsSuccessfullyMigrated: &demotionSucceededYet,
	}

	// delete from everyone's promotion maps
	keyStr := string(key)
	rbServer.store.DB().CicadaAffiliatedKeys.Delete(keyStr)
	if demotionSucceededYet {
		for _, wrapper := range rbServer.store.crdbClientWrappers {
			crdbCtx, crdbCancel := context.WithTimeout(ctx, time.Second)
			defer crdbCancel()
			deletePromotionReq := smdbrpc.DeleteFromPromotionMapReq{Key: &keyStr}
			deletePromotionResp, deletePromotionErr :=
				wrapper.client.DeleteFromPromotionMap(crdbCtx, &deletePromotionReq)
			if deletePromotionErr != nil {
				log.Fatalf(ctx, "jenndebug could not delete key %s from promotion map, rpc err %+v",
					keyStr, deletePromotionErr)
			} else if !*deletePromotionResp.Deleted {
				log.Fatalf(ctx, "jenndebug could not delete key %s from promotion map, rpc returned false",
					keyStr)
			}
		}
		log.Warningf(ctx, "jenndebug successfully demoted %s\n", key)
	}
	return &resp, nil
}

//func (serv *server) DemoteHotkey(stream smdbrpc.Ho) error {
//	ctx := context.Background()
//	var wg sync.WaitGroup
//	var numKeysInNotifChannel int64 = 0
//
//	// process all keys in the stream
//	for {
//
//		// read keys from stream
//		in, err := stream.Recv()
//		if err == io.EOF {
//			break
//		} else if err != nil {
//			return err
//		}
//
//		// extract key, value, and timestamp
//		key := roachpb.Key(*in.Key)
//		value := roachpb.MakeValueFromBytes(in.Value)
//		timestamp := hlc.Timestamp{
//			WallTime: *in.Timestamp.Walltime,
//			Logical:  *in.Timestamp.Logicaltime,
//		}
//
//		// demote each key in a separate goroutine, so function demotes all keys
//		// in parallel
//		serv.store.stopper.RunWorker(ctx, func(_ context.Context) {
//			serv.retryDemoteSingleHotkeyLoop(ctx, timestamp, key, value,
//				in.Key, &numKeysInNotifChannel, &wg)
//		})
//	}
//
//	// wait for each key to finish processing
//	wg.Wait()
//	var retErr error = nil
//	for i := 0; i < int(numKeysInNotifChannel); i++ {
//		demotionStatus := <-serv.notifyHotshardChan
//		if err := stream.Send(&demotionStatus); err != nil {
//			log.Warningf(ctx, "jenndebug failed to send reply one %+v\n", err)
//			retErr = err
//		}
//	}
//
//	return retErr
//}

//func StartDemoteHotkeysServer(ctx context.Context, s *Store) {
//	lis, err := net.Listen("tcp", ":50052")
//	if err != nil {
//		log.Warningf(ctx, "jenndebug StartDemoteHotkeysServer failed to listen %+v", err)
//		return
//	}
//	grpcServer := grpc.NewServer()
//	smdbrpc.RegisterDemoteHotkeysGatewayServer(grpcServer, &server{
//		store:              s,
//		notifyHotshardChan: make(chan smdbrpc.KVDemotionStatus, 10000),
//	})
//	log.Warningf(ctx, "jenndebug StartDemoteHotkeysServer serving!\n")
//	if err := grpcServer.Serve(lis); err != nil {
//		log.Fatalf(ctx, "jenndebug StartDemoteHotkeysServer grpcServer.Serve(...) failed %+v\n", err)
//	}
//}

// Start the engine, set the GC and read the StoreIdent.
func (s *Store) Start(ctx context.Context, stopper *stop.Stopper) error {
	s.stopper = stopper

	// Populate the store ident. If not bootstrapped, ReadStoreIntent will
	// return an error.
	ident, err := ReadStoreIdent(ctx, s.engine)
	if err != nil {
		return err
	}
	s.Ident = &ident

	// Set the store ID for logging.
	s.cfg.AmbientCtx.AddLogTag("s", s.StoreID())
	ctx = s.AnnotateCtx(ctx)
	log.Event(ctx, "read store identity")

	// Add the store ID to the scanner's AmbientContext before starting it, since
	// the AmbientContext provided during construction did not include it.
	// Note that this is just a hacky way of getting around that without
	// refactoring the scanner/queue construction/start logic more broadly, and
	// depends on the scanner not having added its own log tag.
	if s.scanner != nil {
		s.scanner.AmbientContext.AddLogTag("s", s.StoreID())
	}

	// If the nodeID is 0, it has not be assigned yet.
	if s.nodeDesc.NodeID != 0 && s.Ident.NodeID != s.nodeDesc.NodeID {
		return errors.Errorf("node id:%d does not equal the one in node descriptor:%d", s.Ident.NodeID, s.nodeDesc.NodeID)
	}
	// Always set gossip NodeID before gossiping any info.
	if s.cfg.Gossip != nil {
		s.cfg.Gossip.NodeID.Set(ctx, s.Ident.NodeID)
	}

	// Create ID allocators.
	idAlloc, err := idalloc.NewAllocator(idalloc.Options{
		AmbientCtx:  s.cfg.AmbientCtx,
		Key:         keys.RangeIDGenerator,
		Incrementer: idalloc.DBIncrementer(s.db),
		BlockSize:   rangeIDAllocCount,
		Stopper:     s.stopper,
	})
	if err != nil {
		return err
	}

	// Create the intent resolver.
	s.intentResolver = intentresolver.New(intentresolver.Config{
		Clock:                s.cfg.Clock,
		DB:                   s.db,
		Stopper:              stopper,
		TaskLimit:            s.cfg.IntentResolverTaskLimit,
		AmbientCtx:           s.cfg.AmbientCtx,
		TestingKnobs:         s.cfg.TestingKnobs.IntentResolverKnobs,
		RangeDescriptorCache: s.cfg.RangeDescriptorCache,
	})
	s.metrics.registry.AddMetricStruct(s.intentResolver.Metrics)

	// Create the recovery manager.
	s.recoveryMgr = txnrecovery.NewManager(
		s.cfg.AmbientCtx, s.cfg.Clock, s.db, stopper,
	)
	s.metrics.registry.AddMetricStruct(s.recoveryMgr.Metrics())

	s.rangeIDAlloc = idAlloc

	now := s.cfg.Clock.Now()
	s.startedAt = now.WallTime

	// Iterate over all range descriptors, ignoring uncommitted versions
	// (consistent=false). Uncommitted intents which have been abandoned
	// due to a split crashing halfway will simply be resolved on the
	// next split attempt. They can otherwise be ignored.

	// TODO(peter): While we have to iterate to find the replica descriptors
	// serially, we can perform the migrations and replica creation
	// concurrently. Note that while we can perform this initialization
	// concurrently, all of the initialization must be performed before we start
	// listening for Raft messages and starting the process Raft loop.
	err = IterateRangeDescriptors(ctx, s.engine,
		func(desc roachpb.RangeDescriptor) (bool, error) {
			if !desc.IsInitialized() {
				return false, errors.Errorf("found uninitialized RangeDescriptor: %+v", desc)
			}
			replicaDesc, found := desc.GetReplicaDescriptor(s.StoreID())
			if !found {
				// This is a pre-emptive snapshot. It's also possible that this is a
				// range which has processed a raft command to remove itself (which is
				// possible prior to 19.2 or if the DisableEagerReplicaRemoval is
				// enabled) and has not yet been removed by the replica gc queue.
				// We treat both cases the same way.
				//
				// TODO(ajwerner): Remove this migration in 20.2. It exists in 20.1 to
				// find and remove any pre-emptive snapshots which may have been sent by
				// a 19.1 or older node to this node while it was running 19.2.
				return false /* done */, removePreemptiveSnapshot(ctx, s, &desc)
			}

			rep, err := newReplica(ctx, &desc, s, replicaDesc.ReplicaID)
			if err != nil {
				return false, err
			}

			// We can't lock s.mu across NewReplica due to the lock ordering
			// constraint (*Replica).raftMu < (*Store).mu. See the comment on
			// (Store).mu.
			s.mu.Lock()
			err = s.addReplicaInternalLocked(rep)
			s.mu.Unlock()
			if err != nil {
				return false, err
			}

			// Add this range and its stats to our counter.
			s.metrics.ReplicaCount.Inc(1)
			s.metrics.addMVCCStats(rep.GetMVCCStats())

			if _, ok := desc.GetReplicaDescriptor(s.StoreID()); !ok {
				// We are no longer a member of the range, but we didn't GC the replica
				// before shutting down. Add the replica to the GC queue.
				s.replicaGCQueue.AddAsync(ctx, rep, replicaGCPriorityRemoved)
			}

			// Note that we do not create raft groups at this time; they will be created
			// on-demand the first time they are needed. This helps reduce the amount of
			// election-related traffic in a cold start.
			// Raft initialization occurs when we propose a command on this range or
			// receive a raft message addressed to it.
			// TODO(bdarnell): Also initialize raft groups when read leases are needed.
			// TODO(bdarnell): Scan all ranges at startup for unapplied log entries
			// and initialize those groups.
			return false, nil
		})
	if err != nil {
		return err
	}

	// Start Raft processing goroutines.
	s.cfg.Transport.Listen(s.StoreID(), s)
	s.processRaft(ctx)

	// Register a callback to unquiesce any ranges with replicas on a
	// node transitioning from non-live to live.
	if s.cfg.NodeLiveness != nil {
		s.cfg.NodeLiveness.RegisterCallback(s.nodeIsLiveCallback)
	}

	// Gossip is only ever nil while bootstrapping a cluster and
	// in unittests.
	if s.cfg.Gossip != nil {
		// Register update channel for any changes to the system config.
		// This may trigger splits along structured boundaries,
		// and update max range bytes.
		gossipUpdateC := s.cfg.Gossip.RegisterSystemConfigChannel()
		s.stopper.RunWorker(ctx, func(context.Context) {
			for {
				select {
				case <-gossipUpdateC:
					cfg := s.cfg.Gossip.GetSystemConfig()
					s.systemGossipUpdate(cfg)
				case <-s.stopper.ShouldStop():
					return
				}
			}
		})

		// Start a single goroutine in charge of periodically gossiping the
		// sentinel and first range metadata if we have a first range.
		// This may wake up ranges and requires everything to be set up and
		// running.
		s.startGossip()

		s.stopper.RunWorker(ctx, s.startRebalanceHotkeysServer)
		// only the first store triggers the promotion
		if s.StoreID() == 1 {
			s.stopper.RunWorker(ctx, s.triggerRebalanceHotkeysAtInterval)
		}

		// Start the scanner. The construction here makes sure that the scanner
		// only starts after Gossip has connected, and that it does not block Start
		// from returning (as doing so might prevent Gossip from ever connecting).
		s.stopper.RunWorker(ctx, func(context.Context) {
			select {
			case <-s.cfg.Gossip.Connected:
				s.scanner.Start(s.stopper)
			case <-s.stopper.ShouldStop():
				return
			}
		})
	}

	if !s.cfg.TestingKnobs.DisableAutomaticLeaseRenewal {
		s.startLeaseRenewer(ctx)
	}

	// Connect rangefeeds to closed timestamp updates.
	s.startClosedTimestampRangefeedSubscriber(ctx)

	if s.replicateQueue != nil {
		s.storeRebalancer = NewStoreRebalancer(
			s.cfg.AmbientCtx, s.cfg.Settings, s.replicateQueue, s.replRankings)
		s.storeRebalancer.Start(ctx, s.stopper)
	}

	// Start the storage engine compactor.
	if envutil.EnvOrDefaultBool("COCKROACH_ENABLE_COMPACTOR", true) {
		s.compactor.Start(s.AnnotateCtx(context.Background()), s.stopper)
	}

	// Set the started flag (for unittests).
	atomic.StoreInt32(&s.started, 1)

	//start DemoteHotkeys server
	//s.stopper.RunWorker(ctx, func(context.Context) {
	//	StartDemoteHotkeysServer(ctx, s)
	//})
	log.Warningf(ctx, "jenndebug made it past stopper.RunWorker\n")

	return nil
}

// WaitForInit waits for any asynchronous processes begun in Start()
// to complete their initialization. In particular, this includes
// gossiping. In some cases this may block until the range GC queue
// has completed its scan. Only for testing.
func (s *Store) WaitForInit() {
	s.initComplete.Wait()
}

var errPeriodicGossipsDisabled = errors.New("periodic gossip is disabled")

// startGossip runs an infinite loop in a goroutine which regularly checks
// whether the store has a first range or config replica and asks those ranges
// to gossip accordingly.
func (s *Store) startGossip() {
	wakeReplica := func(ctx context.Context, repl *Replica) error {
		// Acquire the range lease, which in turn triggers system data gossip
		// functions (e.g. MaybeGossipSystemConfig or MaybeGossipNodeLiveness).
		_, pErr := repl.getLeaseForGossip(ctx)
		return pErr.GoError()
	}

	if s.cfg.TestingKnobs.DisablePeriodicGossips {
		wakeReplica = func(context.Context, *Replica) error {
			return errPeriodicGossipsDisabled
		}
	}

	gossipFns := []struct {
		key         roachpb.Key
		fn          func(context.Context, *Replica) error
		description string
		interval    time.Duration
	}{
		{
			key: roachpb.KeyMin,
			fn: func(ctx context.Context, repl *Replica) error {
				// The first range is gossiped by all replicas, not just the lease
				// holder, so wakeReplica is not used here.
				return repl.maybeGossipFirstRange(ctx).GoError()
			},
			description: "first range descriptor",
			interval:    s.cfg.SentinelGossipTTL() / 2,
		},
		{
			key:         keys.SystemConfigSpan.Key,
			fn:          wakeReplica,
			description: "system config",
			interval:    systemDataGossipInterval,
		},
		{
			key:         keys.NodeLivenessSpan.Key,
			fn:          wakeReplica,
			description: "node liveness",
			interval:    systemDataGossipInterval,
		},
	}

	// Periodic updates run in a goroutine and signal a WaitGroup upon completion
	// of their first iteration.
	s.initComplete.Add(len(gossipFns))
	for _, gossipFn := range gossipFns {
		gossipFn := gossipFn // per-iteration copy
		s.stopper.RunWorker(context.Background(), func(ctx context.Context) {
			ticker := time.NewTicker(gossipFn.interval)
			defer ticker.Stop()
			for first := true; ; {
				// Retry in a backoff loop until gossipFn succeeds. The gossipFn might
				// temporarily fail (e.g. because node liveness hasn't initialized yet
				// making it impossible to get an epoch-based range lease), in which
				// case we want to retry quickly.
				retryOptions := base.DefaultRetryOptions()
				retryOptions.Closer = s.stopper.ShouldStop()
				for r := retry.Start(retryOptions); r.Next(); {
					if repl := s.LookupReplica(roachpb.RKey(gossipFn.key)); repl != nil {
						annotatedCtx := repl.AnnotateCtx(ctx)
						if err := gossipFn.fn(annotatedCtx, repl); err != nil {
							log.Warningf(annotatedCtx, "could not gossip %s: %+v", gossipFn.description, err)
							if err != errPeriodicGossipsDisabled {
								continue
							}
						}
					}
					break
				}
				if first {
					first = false
					s.initComplete.Done()
				}
				select {
				case <-ticker.C:
				case <-s.stopper.ShouldStop():
					return
				}
			}
		})
	}
}

type rebalanceServer struct {
	smdbrpc.HotshardGatewayServer
	store *Store
}

func sumAllKeysQps(keyStats []*smdbrpc.KeyStat) int {
	totalQPS := 0
	for _, keyStat := range keyStats {
		totalQPS = totalQPS + int(*keyStat.Qps)
	}

	return totalQPS
}

type ConnWrapper struct {
	conn    *grpc.ClientConn
	address string
	port    int
	//cancelFunc func(conn *grpc.ClientConn)
	client smdbrpc.HotshardGatewayClient
	//ctx context.Context
}

func (wrapper *ConnWrapper) Init(ctx context.Context, address string, port int) (err error) {

	// connect to other servers
	wrapper.address = address
	wrapper.port = port
	addr := net.JoinHostPort(address, strconv.Itoa(port))
	log.Warningf(ctx, "jenndebug wrapper dialed addr %+v\n", addr)
	wrapper.conn, err = grpc.Dial(addr, grpc.WithInsecure())
	if err != nil {
		log.Warningf(ctx, "jenndebug wrapper Init() failed on %+v:%+d, %+v\n", address, port, err)
		return err
	}

	wrapper.client = smdbrpc.NewHotshardGatewayClient(wrapper.conn)
	return nil
}

func calculateAnyCicadaBottlenecks(qpsPerCPUPercent float64, memPerKey float64, cpuUsage float64,
	memUsage float64) (qpsInExcess int64, numKeysToDemote int64) {

	if cpuLack := cpuUsage - 85; cpuLack > 0 {
		qpsInExcess = int64(cpuLack / qpsPerCPUPercent)
	} else if memLack := memUsage - 85; memLack > 0 {
		numKeysToDemote = int64(memLack / memPerKey)
	}

	return qpsInExcess, numKeysToDemote
}

type KeyStatWrapper struct {
	key           roachpb.Key
	qps           float32
	isKeyOnCicada bool
}

func (s *Store) triggerRebalanceHotkeysAtInterval(ctx context.Context) {

	// Wait until the workload is **probably** started. This is pretty hacky, but
	// it'll probably get me correct results, and I couldn't care any less after that
	// jenndebug
	time.Sleep(150 * time.Second)

	log.Warningf(ctx, "jenndebug promotion\n")

	//TODO jenndebug make this an option somehow, or make the function a closure
	interval := 20 * time.Second

	// connect to all CRDB servers
	//port := 50055
	// TODO jenndebug you can parallelize this
	log.Warningf(ctx, "jenndebug crdbServers %+v\n", s.crdbServers)
	if len(s.crdbServers) != len(s.crdbClientWrappers) {
		s.crdbClientWrappers = make([]ConnWrapper, len(s.crdbServers))
		for i, serv := range s.crdbServers {
			listeningAddr, listeningPort, _ := net.SplitHostPort(serv)
			thermopylaePort, _ := strconv.Atoi(listeningPort)
			if err := s.crdbClientWrappers[i].Init(ctx, listeningAddr, ConvertListeningToThermopylaePort(thermopylaePort)); err != nil {
				log.Fatalf(ctx, "jenndebug could not connect to %s:%d, %+v\n", listeningAddr, thermopylaePort, err)
			}
			//defer func(conn *grpc.ClientConn) {
			//	_ = conn.Close()
			//}(s.crdbClientWrappers[i].conn)
		}
	}

	// connect to Cicada
	var cicadaWrapper ConnWrapper
	if err := cicadaWrapper.Init(ctx, "node-11", 50051); err != nil {
		log.Fatalf(ctx, "jenndebug could not connect to cicada %+v\n", err)
	}
	defer func(conn *grpc.ClientConn) {
		_ = conn.Close()
	}(cicadaWrapper.conn)

	timerChan := time.After(time.Second)

	for promotions := 0; promotions < 9; promotions++ {
		select {
		case <-s.stopper.ShouldStop():
			return

		case <-timerChan:

			// reset timer
			timerChan = time.After(interval)

			// query for stats from Cicada
			cicadaCtx, cicadaCancel := context.WithTimeout(ctx, 3*time.Second)
			defer cicadaCancel()
			cpuTarget, cpuCeiling, cpuFloor := 0.7, 1.0, 0.6
			memTarget, memCeiling, memFloor := 0.7, 1.0, 0.6
			percentileN := 0.25
			walltime, logicaltime := time.Now().UnixNano(), int32(0)
			calculateCicadaReq := smdbrpc.CalculateCicadaReq{
				CpuTarget:   &cpuTarget,
				CpuCeiling:  &cpuCeiling,
				CpuFloor:    &cpuFloor,
				MemTarget:   &memTarget,
				MemCeiling:  &memCeiling,
				MemFloor:    &memFloor,
				PercentileN: &percentileN,
				Timestamp: &smdbrpc.HLCTimestamp{
					Walltime:    &walltime,
					Logicaltime: &logicaltime,
				},
			}
			//_, calculateCicadaErr := cicadaWrapper.client.CalculateCicadaStats(cicadaCtx, &calculateCicadaReq)
			calculateCicadaResp, calculateCicadaErr := cicadaWrapper.client.CalculateCicadaStats(cicadaCtx, &calculateCicadaReq)
			if calculateCicadaErr != nil {
				log.Errorf(ctx, "jenndebug calculateCicadaStats err %+v\n", calculateCicadaErr)
				continue
			}

			if demotionOnly := calculateCicadaResp.DemotionOnly; demotionOnly != nil {
				log.Warningf(ctx, "jenndebug cicadaResp.demotion_only %t\n", *demotionOnly)
			}
			if qps_avail_promo := calculateCicadaResp.QpsAvailForPromotion; qps_avail_promo != nil {
				log.Warningf(ctx, "jenndebug cicadaResp.qps_avail %d\n", *qps_avail_promo)
			}
			if num_keys := calculateCicadaResp.NumKeysAvailForPromotion; num_keys != nil {
				log.Warningf(ctx, "jenndebug cicadaResp.num_keys %d\n", *num_keys)
			}
			if nth_percentile_qps := calculateCicadaResp.QpsAtNthPercentile; nth_percentile_qps != nil {
				log.Warningf(ctx, "jenndebug cicadaResp.nth_percentile_qps %f\n", *nth_percentile_qps)
			}
			if keysExist := calculateCicadaResp.KeysExist; keysExist != nil {
				log.Warningf(ctx, "jenndebug cicadaResp.KeysExist %t\n", *keysExist)
			}

			// if demotion only, this method is done, just keep going
			if *calculateCicadaResp.DemotionOnly {
				log.Warningf(ctx, "jenndebug demotion only")
				continue
			}

			// Connect to CRDB severs and query keys from CRDB
			t := true
			req := smdbrpc.KeyStatsRequest{Placeholder: &t}
			// TODO jenndebug you can parallelize this
			var err error
			crdbResponses := make([]*smdbrpc.CRDBKeyStatsResponse, len(s.crdbClientWrappers))
			for i, wrapper := range s.crdbClientWrappers {
				crdbCtx, crdbCancel := context.WithTimeout(ctx, time.Second)
				crdbResponses[i], err = wrapper.client.RequestCRDBKeyStats(crdbCtx, &req)
				if err != nil {
					log.Fatalf(ctx, "jenndebug query to CRDB key stats failed %+v, wrapper %+v:%+v\n",
						err, wrapper.address, wrapper.port)
				}
				defer crdbCancel()
			}

			// Sort the keys from CRDB, now that you'll need them sorted
			// TODO jenndebug parallelize this
			pq := make(PriorityQueue, 0)
			heap.Init(&pq)
			for _, resp := range crdbResponses {
				for _, keyStat := range resp.Keystats {
					item := &Item{
						value: KeyStatWrapper{
							key:           keyStat.Key,
							qps:           *keyStat.Qps,
							isKeyOnCicada: false,
						},
						priority: float64(*keyStat.Qps),
					}
					heap.Push(&pq, item)
				}
			}

			// if there are no keys in CRDB, continue
			if len(pq) <= 0 {
				log.Warningf(ctx, "jenndebug len(pq) %d, no keys in CRDB to promote\n", len(pq))
				continue
			}

<<<<<<< HEAD
			// if promotion only
			//if *calculateCicadaResp.QpsAvailForPromotion > 0 &&
			//	*calculateCicadaResp.NumKeysAvailForPromotion > 0 {

			var qps_from_promoted_keys float64 = 0
			var num_keys_promoted uint64 = 0
			//log.Warningf(ctx, "jenndebug promotion only resp.qpsAvail %d, resp.numKeys %d\n",
			//	*calculateCicadaResp.QpsAvailForPromotion, *calculateCicadaResp.NumKeysAvailForPromotion)
			//for len(pq) > 0 && qps_from_promoted_keys < float64(*calculateCicadaResp.QpsAvailForPromotion) &&
			//	num_keys_promoted < *calculateCicadaResp.NumKeysAvailForPromotion {
			for i := 0; i < 500; i++ {

				if pq.Len() > 0 {
=======
			if !*calculateCicadaResp.KeysExist {
				for i := 0; i < 100 && pq.Len() > 0 ; i++ {
>>>>>>> 69beb36c
					item := heap.Pop(&pq)
					keyStatWrapper := item.(*Item).value.(KeyStatWrapper)

					// promote keys in parallel
					log.Warningf(ctx, "jenndebug promote key from no keys %+v, qps %f\n",
						keyStatWrapper.key, keyStatWrapper.qps)
					go func(crdbKey []byte) {
						promotionReq := smdbrpc.PromoteKeysReq{
							Keys: []*smdbrpc.KVVersion{
								{Key: crdbKey},
							},
						}
						crdbCtx, crdbCancel := context.WithTimeout(ctx, time.Second)
						defer crdbCancel()
						_, _ = s.crdbClientWrappers[0].client.PromoteKeys(crdbCtx, &promotionReq)
					}(keyStatWrapper.key)
				}
				continue
			}

			// if promotion only
			if *calculateCicadaResp.QpsAvailForPromotion > 0 &&
				*calculateCicadaResp.NumKeysAvailForPromotion > 0 {

				var qps_from_promoted_keys float64 = 0
				var num_keys_promoted uint64 = 0
				log.Warningf(ctx, "jenndebug promotion only resp.qpsAvail %d, resp.numKeys %d\n",
					*calculateCicadaResp.QpsAvailForPromotion, *calculateCicadaResp.NumKeysAvailForPromotion)
				for len(pq) > 0 && qps_from_promoted_keys < float64(*calculateCicadaResp.QpsAvailForPromotion) &&
					num_keys_promoted < *calculateCicadaResp.NumKeysAvailForPromotion {
					//for i := 0; i < 15; i++ {

					if pq.Len() > 0 {
						item := heap.Pop(&pq)
						keyStatWrapper := item.(*Item).value.(KeyStatWrapper)

						// promote keys in parallel
						log.Warningf(ctx, "jenndebug promote key %+v, qps %f\n",
							keyStatWrapper.key, keyStatWrapper.qps)
						go func(crdbKey []byte) {
							promotionReq := smdbrpc.PromoteKeysReq{
								Keys: []*smdbrpc.KVVersion{
									{Key: crdbKey},
								},
							}
							crdbCtx, crdbCancel := context.WithTimeout(ctx, time.Second)
							defer crdbCancel()
							_, _ = s.crdbClientWrappers[0].client.PromoteKeys(crdbCtx, &promotionReq)
						}(keyStatWrapper.key)

						qps_from_promoted_keys += float64(keyStatWrapper.qps)
						num_keys_promoted++
					}
				}
				log.Warningf(ctx, "jenndebug pq.len() %d, qps_from_promoted_keys %+v, num_keys_promoted %+v\n",
					len(pq), qps_from_promoted_keys, num_keys_promoted)
				continue

			} else {
				// reorg hotkeys
				log.Warningf(ctx, "jenndebug reorg hotkeys, qpsAtNthPercentile %+v\n",
					*calculateCicadaResp.QpsAtNthPercentile)
				qps_from_promoted_keys, num_keys_promoted := 0, 0
				shouldLoopAgain := true
				for shouldLoopAgain {
					if len(pq) <= 0 {
						shouldLoopAgain = false
						continue
					}

					item := heap.Pop(&pq)
					keyStatWrapper := item.(*Item).value.(KeyStatWrapper)
					log.Warningf(ctx, "jenndebug reorg key %+v, qps %f\n",
						keyStatWrapper.key, keyStatWrapper.qps)

					// finished promoting hot enough keys
					if keyStatWrapper.qps <= *calculateCicadaResp.QpsAtNthPercentile {
						log.Warningf(ctx, "jenndebug reorg stopped\n")
						shouldLoopAgain = false
						continue
					}

					// promote keys in parallel
					go func(crdbKey []byte) {
						promotionReq := smdbrpc.PromoteKeysReq{
							Keys: []*smdbrpc.KVVersion{
								{Key: crdbKey},
							},
						}
						crdbCtx, crdbCancel := context.WithTimeout(ctx, time.Second)
						defer crdbCancel()
						_, _ = s.crdbClientWrappers[0].client.PromoteKeys(crdbCtx, &promotionReq)
					}(keyStatWrapper.key)

					qps_from_promoted_keys += int(keyStatWrapper.qps)
					num_keys_promoted++
				}

				// TODO jenndebug trigger demotion by nums
				log.Warningf(ctx, "jenndebug reorg demote qps_from_promoted %d, num_keys_promoted %d\n",
					qps_from_promoted_keys, num_keys_promoted)
				go func(qpsInExcess, numKeysInExcess uint64) {
					walltime, logicaltime = time.Now().UnixNano(), 0
					f := false
					triggerDemotionByNumsReq := smdbrpc.TriggerDemotionByNumsReq{
						QpsInExcess:     &qpsInExcess,
						NumKeysInExcess: &numKeysInExcess,
						DemotionTimestamp: &smdbrpc.HLCTimestamp{
							Walltime:    &walltime,
							Logicaltime: &logicaltime,
						},
						IsTest: &f,
					}
					if _, demotionErr := cicadaWrapper.client.TriggerDemotionByNums(ctx, &triggerDemotionByNumsReq); demotionErr != nil {
						log.Fatalf(ctx, "jenndebug demotionByNums err %+v\n", demotionErr)
					}
				}(uint64(qps_from_promoted_keys), uint64(num_keys_promoted))
				continue
			}
		}
	}
}

type Item struct {
	value    interface{}
	priority float64
	index    int
}

type PriorityQueue []*Item

func (pq PriorityQueue) Len() int {
	return len(pq)
}

func (pq PriorityQueue) Less(i, j int) bool {
	return pq[i].priority > pq[j].priority
}

func (pq PriorityQueue) Swap(i, j int) {
	pq[i], pq[j] = pq[j], pq[i]
	pq[i].index = i
	pq[j].index = j
}

func (pq *PriorityQueue) Push(x interface{}) {
	n := len(*pq)
	item := x.(*Item)
	item.index = n
	*pq = append(*pq, item)
}

func (pq *PriorityQueue) Pop() interface{} {
	old := *pq
	n := len(old)
	item := old[n-1]
	old[n-1] = nil  // avoid memory leak
	item.index = -1 // for safety
	*pq = old[0 : n-1]
	return item
}

func StripValueToBytes(value *roachpb.Value) []byte {
	// strip the checksum, I have no idea what the other bytes are there for
	return value.RawBytes[4:]
}

func (pq *PriorityQueue) update(item *Item, value interface{}, priority float64) {
	item.value = value
	item.priority = priority
	heap.Fix(pq, item.index)
}

func (rbServer *rebalanceServer) TestAddKeyToPromotionMap(_ context.Context,
	testPromotionKeyReq *smdbrpc.TestPromotionKeyReq) (*smdbrpc.TestPromotionKeyResp, error) {
	keyStr := string(testPromotionKeyReq.Key)
	cicadaAffiliatedKey := kv.CicadaAffiliatedKey{
		Key: testPromotionKeyReq.Key,
		PromotionTimestamp: hlc.Timestamp{
			WallTime: *testPromotionKeyReq.PromotionTimestamp.Walltime,
			Logical:  *testPromotionKeyReq.PromotionTimestamp.Logicaltime,
		},
	}
	rbServer.store.DB().CicadaAffiliatedKeys.Store(keyStr, cicadaAffiliatedKey)

	t := true
	resp := smdbrpc.TestPromotionKeyResp{IsKeyIn: &t}
	return &resp, nil
}

func (rbServer *rebalanceServer) TestIsKeyInPromotionMap(_ context.Context,
	testPromotionKeyReq *smdbrpc.TestPromotionKeyReq) (*smdbrpc.TestPromotionKeyResp, error) {
	keyStr := string(testPromotionKeyReq.Key)
	value, alreadyExists := rbServer.store.DB().CicadaAffiliatedKeys.Load(keyStr)
	if alreadyExists {
		cicadaAffiliatedKey := value.(kv.CicadaAffiliatedKey)
		reqPromotionTs := hlc.Timestamp{
			WallTime: *testPromotionKeyReq.PromotionTimestamp.Walltime,
			Logical:  *testPromotionKeyReq.PromotionTimestamp.Logicaltime,
		}
		if cicadaAffiliatedKey.PromotionTimestamp.Less(reqPromotionTs) {
			t := true
			resp := smdbrpc.TestPromotionKeyResp{IsKeyIn: &t}
			return &resp, nil
		}
	}

	f := false
	resp := smdbrpc.TestPromotionKeyResp{IsKeyIn: &f}
	return &resp, nil
}

// PromoteKeys Promote only a single key
func (rbServer *rebalanceServer) PromoteKeys(_ context.Context,
	promoteKeysReq *smdbrpc.PromoteKeysReq) (*smdbrpc.PromoteKeysResp, error) {

	start := time.Now()

	// boilerplate
	ctx := context.Background()
	kvVersion := promoteKeysReq.Keys[0]
	resp := smdbrpc.PromoteKeysResp{
		WereSuccessfullyMigrated: []*smdbrpc.KeyMigrationResp{},
	}

	// if, for w/e reason, the key is already there, just return successful
	t := true
	k := roachpb.Key(kvVersion.Key).String()
	if _, valExists := rbServer.store.DB().CicadaAffiliatedKeys.Load(k); valExists {
		resp.WereSuccessfullyMigrated = append(resp.WereSuccessfullyMigrated, &smdbrpc.KeyMigrationResp{
			//Key:                    kvVersion.Key,
			IsSuccessfullyMigrated: &t,
		})

		log.Warningf(ctx, "jenndebug key %s already promoted\n", k)
		return &resp, nil
	}

	var keyValue kv.KeyValue
	var err error
	txn := kv.NewTxn(ctx, rbServer.store.DB(), rbServer.store.nodeDesc.NodeID)
	txn.SetDebugName("PROMOTION_TXN")
	for {
		err = txn.Lock(ctx, kvVersion.Key, &keyValue)
		if err == nil {
			log.Warningf(ctx, "jenndebug promotion successfully locked key %s\n", k)
			break
		}
		shouldBreakForLoop := false
		cause := errors.UnwrapAll(err)
		switch causeType := cause.(type) {
		case *roachpb.TransactionRetryWithProtoRefreshError:
			txn.PrepareForRetry(ctx, err)
		case *roachpb.UnhandledRetryableError:
			log.Warningf(ctx, "jenndebug promotion key %s encountered unhandledRetryableErr err %+v\n", k, err)
			shouldBreakForLoop = true
		default:
			log.Warningf(ctx, "jenndebug locking key %+v failed, unknown causeType %+v\n",
				roachpb.Key(kvVersion.Key), causeType)
		}
		if shouldBreakForLoop {
			break
		}
	}
	if err != nil {
		f := false
		resp.WereSuccessfullyMigrated = append(resp.WereSuccessfullyMigrated, &smdbrpc.KeyMigrationResp{
			//Key:                    kvVersion.Key,
			IsSuccessfullyMigrated: &f,
		})

		txn.CleanupOnError(ctx, err)
		log.Warningf(ctx, "jenndebug promotion failed to lock key %s\n", k)
		return &resp, nil
	}
	if _, valExists := rbServer.store.DB().CicadaAffiliatedKeys.Load(k); valExists {
		resp.WereSuccessfullyMigrated = append(resp.WereSuccessfullyMigrated, &smdbrpc.KeyMigrationResp{
			//Key:                    kvVersion.Key,
			IsSuccessfullyMigrated: &t,
		})

		txn.CleanupOnError(ctx, roachpb.NewErrorf("%+v already promoted", keyValue.Key).GoError())
		log.Warningf(ctx, "jenndebug promotion already promoted key %s\n", k)
		return &resp, nil
	}

	// now that key is locked, start sending over Cicada
	clientPtr, index := txn.DB().GetClientPtrAndItsIndex()
	defer txn.DB().ReturnClient(index)
	c := *clientPtr

	table, idx, keyCols := kv.ExtractKey(roachpb.Key(kvVersion.Key).String())

	cmd := smdbrpc.Cmd_PUT
	op := smdbrpc.Op{
		Cmd:     &cmd,
		Table:   &table,
		Index:   &idx,
		KeyCols: keyCols,
		Key:     kvVersion.Key,
		Value:   keyValue.Value.RawBytes,
	}
	tr := true
	txnReq := smdbrpc.TxnReq{
		Ops: []*smdbrpc.Op{&op},
		Timestamp: &smdbrpc.HLCTimestamp{
			Walltime:    &keyValue.Value.Timestamp.WallTime,
			Logicaltime: &keyValue.Value.Timestamp.Logical,
		},
		IsPromotion: &tr,
	}
	txnResp, sendErr := c.SendTxn(ctx, &txnReq)
	if sendErr != nil {
		log.Errorf(ctx, "jenndebug promoting keys to Cicada didn't work %+v\n", sendErr)
		f := false
		for range promoteKeysReq.Keys {
			resp.WereSuccessfullyMigrated = append(resp.WereSuccessfullyMigrated,
				&smdbrpc.KeyMigrationResp{
					//Key:                    key.Key,
					IsSuccessfullyMigrated: &f,
				})
		}
		txn.CleanupOnError(ctx, sendErr)
		return &resp, nil
	} else if !*txnResp.IsCommitted {
		f := false
		for range promoteKeysReq.Keys {
			resp.WereSuccessfullyMigrated = append(resp.WereSuccessfullyMigrated,
				&smdbrpc.KeyMigrationResp{
					//Key:                    key.Key,
					IsSuccessfullyMigrated: &f,
				})
		}
		txn.CleanupOnError(ctx, roachpb.NewErrorf("Cicada aborted promotion %+v", keyValue.Key).GoError())
		log.Warningf(ctx, "jenndebug promotion to cicada failed by cicada key %s\n", k)
		return &resp, nil
	}

	// store in the promotion map
	cicadaKey := kv.CicadaAffiliatedKey{
		Key: kvVersion.Key,
		PromotionTimestamp: hlc.Timestamp{
			WallTime: keyValue.Value.Timestamp.WallTime,
			Logical:  keyValue.Value.Timestamp.Logical,
		},
	}
	rbServer.store.DB().CicadaAffiliatedKeys.Store(roachpb.Key(kvVersion.Key).String(), cicadaKey)

	// connect to all CRDB servers
	// TODO jenndebug you can parallelize this
	//for _, wrapper := range rbServer.store.crdbClientWrappers {
	//
	//	crdbCtx, crdbCancel := context.WithTimeout(ctx, time.Second)
	//	defer crdbCancel()
	//	kvVersion.Timestamp = &smdbrpc.HLCTimestamp{
	//		Walltime:    &keyValue.Value.Timestamp.WallTime,
	//		Logicaltime: &keyValue.Value.Timestamp.Logical,
	//	}
	//	promoResp, promoMapErr := wrapper.client.UpdatePromotionMap(crdbCtx, promoteKeysReq)
	//	if promoMapErr != nil {
	//		log.Fatalf(ctx, "jenndebug query to update promotion map failed %+v\n", promoMapErr)
	//	} else if !*promoResp.WereSuccessfullyMigrated[0].IsSuccessfullyMigrated {
	//		log.Fatalf(ctx, "jenndebug some other crdb machine didn't update its promotion map\n")
	//	}
	//}

	// respond to the call
	for range promoteKeysReq.Keys {
		resp.WereSuccessfullyMigrated = append(resp.WereSuccessfullyMigrated,
			&smdbrpc.KeyMigrationResp{
				//Key:                    key.Key,
				IsSuccessfullyMigrated: &t,
			})
	}

	_ = txn.Commit(ctx)
<<<<<<< HEAD
	log.Warningf(ctx, "jenndebug successfully promoted key %s\n", k)
=======
	elapsed := timeutil.Since(start)
	log.Warningf(ctx, "jenndebug successfully promoted %+v, elapsed %+v\n", keyValue.Key, elapsed)
>>>>>>> 69beb36c
	return &resp, nil
}

func (rbServer *rebalanceServer) RequestCRDBKeyStats(ctx context.Context,
	_ *smdbrpc.KeyStatsRequest) (*smdbrpc.CRDBKeyStatsResponse, error) {

	pq := make(PriorityQueue, 0)
	heap.Init(&pq)
	replRanger := newStoreReplicaVisitor(rbServer.store)
	replRanger.Visit(func(repl *Replica) bool {
		repl.keyStats.Range(func(key, value interface{}) bool {
			khs := value.(KeyHotnessStats)
			if keepInMap := khs.recordLockedKey(time.Now()); !keepInMap {
				repl.keyStats.Delete(key)
				return true
			} else if khs.Qps <= 0 {
				return true
			}
			//log.Warningf(ctx, "jenndebug khs.key %s, khs.qps %f\n", khs.Key, khs.Qps)
			item := &Item{
				value:    khs,
				priority: float64(khs.Qps),
			}
			heap.Push(&pq, item)
			return true
		})
		return true
	})
	//log.Warningf(ctx, "jenndebug pq.Len() %d\n", pq.Len())

	response := smdbrpc.CRDBKeyStatsResponse{
		Keystats: make([]*smdbrpc.KeyStat, 0),
	}
	for pq.Len() > 0 {
		item := heap.Pop(&pq).(*Item)
		khs := item.value.(KeyHotnessStats)
		var zero float32 = 0
		keyStat := smdbrpc.KeyStat{
			Key:      khs.Key,
			Qps:      &khs.Qps,
			WriteQps: &zero,
		}
		response.Keystats = append(response.Keystats, &keyStat)
	}

	//log.Warningf(ctx, "jenndebug len(response.keystats) %d\n", len(response.Keystats))
	return &response, nil
}

func (rbServer *rebalanceServer) RequestCicadaStats(ctx context.Context,
	_ *smdbrpc.CalculateCicadaReq) (*smdbrpc.CicadaStatsResponse, error) {
	log.Warningf(ctx, "jenndebug CRDB servers don't implement Cicada stats")
	return nil, nil
}

func (rbServer *rebalanceServer) DeleteFromPromotionMap(_ context.Context,
	req *smdbrpc.DeleteFromPromotionMapReq) (*smdbrpc.DeleteFromPromotionMapResp, error) {

	key := roachpb.Key(*req.Key).String()

	// jenndebug here's a little test that should def fail
	if _, keyExists := rbServer.store.DB().CicadaAffiliatedKeys.Load(key); !keyExists {
		log.Fatalf(context.Background(), "jenndebug cannot delete non-existent key %s from promotion map",
			key)
	}
	rbServer.store.DB().CicadaAffiliatedKeys.Delete(key)
	t := true
	resp := smdbrpc.DeleteFromPromotionMapResp{Deleted: &t}
	return &resp, nil
}

func (rbServer *rebalanceServer) UpdateInProgressDemotionMap(_ context.Context,
	req *smdbrpc.UpdateInProgressDemotionMapReq) (*smdbrpc.UpdateInProgressDemotionMapResp, error) {

	key := roachpb.Key(*req.Key).String()
	if _, keyExists := rbServer.store.DB().InProgressDemotion.Load(key); keyExists {
		log.Fatalf(context.Background(), "jenndebug cannot add extant key %s into InProgressDemotionMap",
			key)
	}
	rbServer.store.DB().InProgressDemotion.Store(key, 1)
	t := true
	resp := smdbrpc.UpdateInProgressDemotionMapResp{Added: &t}
	return &resp, nil
}

func (rbServer *rebalanceServer) DeleteFromInProgressDemotionMap(_ context.Context,
	req *smdbrpc.DeleteFromInProgressDemotionMapReq) (*smdbrpc.DeleteFromInProgressDemotionMapResp, error) {

	key := roachpb.Key(*req.Key).String()

	if _, keyExists := rbServer.store.DB().InProgressDemotion.Load(key); !keyExists {
		log.Fatalf(context.Background(), "jenndebug cannot delete non-existent key %s from InProgressDemotionMap",
			key)
	}
	rbServer.store.DB().InProgressDemotion.Delete(key)
	t := true
	resp := smdbrpc.DeleteFromInProgressDemotionMapResp{
		Deleted: &t,
	}
	return &resp, nil
}

func (rbServer *rebalanceServer) UpdatePromotionMap(_ context.Context,
	req *smdbrpc.PromoteKeysReq) (*smdbrpc.PromoteKeysResp, error) {
	key := roachpb.Key(req.Keys[0].Key)
	cicadaAffiliatedKey := kv.CicadaAffiliatedKey{
		Key: key,
		PromotionTimestamp: hlc.Timestamp{
			WallTime: *req.Keys[0].Timestamp.Walltime,
			Logical:  *req.Keys[0].Timestamp.Logicaltime,
		},
	}
	rbServer.store.DB().CicadaAffiliatedKeys.Store(key.String(), cicadaAffiliatedKey)

	resp := smdbrpc.PromoteKeysResp{
		WereSuccessfullyMigrated: []*smdbrpc.KeyMigrationResp{},
	}
	t := true
	resp.WereSuccessfullyMigrated = append(resp.WereSuccessfullyMigrated, &smdbrpc.KeyMigrationResp{
		//Key:                    req.Keys[0].Key,
		IsSuccessfullyMigrated: &t,
	})

	return &resp, nil

}

func ConvertListeningToThermopylaePort(listeningPort int) int {
	return 50055
}

func (s *Store) startRebalanceHotkeysServer(ctx context.Context) {
	address := s.listeningHost + ":" + strconv.Itoa(ConvertListeningToThermopylaePort(s.listeningPort))
    log.Warningf(ctx, "jenndebug startRebalance address %s\n", address)
	lis, err := net.Listen("tcp", address)
	if err != nil {
		log.Fatalf(ctx, "jenndebug startRebalanceHotkeysServer failed to listen %+v\n", err)
	}
	server := grpc.NewServer()
	smdbrpc.RegisterHotshardGatewayServer(server, &rebalanceServer{store: s})
	log.Warningf(ctx, "jenndebug rebalanceHotkeysServer serving on addr %+v\n", address)
	if err = server.Serve(lis); err != nil {
		log.Fatalf(ctx, "jenndebug rebalanceHotkeysServer failed to serve %+v\n", err)
	}
}

// startLeaseRenewer runs an infinite loop in a goroutine which regularly
// checks whether the store has any expiration-based leases that should be
// proactively renewed and attempts to continue renewing them.
//
// This reduces user-visible latency when range lookups are needed to serve a
// request and reduces ping-ponging of r1's lease to different replicas as
// maybeGossipFirstRange is called on each (e.g.  #24753).
func (s *Store) startLeaseRenewer(ctx context.Context) {
	// Start a goroutine that watches and proactively renews certain
	// expiration-based leases.
	s.stopper.RunWorker(ctx, func(ctx context.Context) {
		repls := make(map[*Replica]struct{})
		timer := timeutil.NewTimer()
		defer timer.Stop()

		// Determine how frequently to attempt to ensure that we have each lease.
		// The divisor used here is somewhat arbitrary, but needs to be large
		// enough to ensure we'll attempt to renew the lease reasonably early
		// within the RangeLeaseRenewalDuration time window. This means we'll wake
		// up more often that strictly necessary, but it's more maintainable than
		// attempting to accurately determine exactly when each iteration of a
		// lease expires and when we should attempt to renew it as a result.
		renewalDuration := s.cfg.RangeLeaseActiveDuration() / 5
		for {
			s.renewableLeases.Range(func(k int64, v unsafe.Pointer) bool {
				repl := (*Replica)(v)
				annotatedCtx := repl.AnnotateCtx(ctx)
				if _, pErr := repl.redirectOnOrAcquireLease(annotatedCtx); pErr != nil {
					if _, ok := pErr.GetDetail().(*roachpb.NotLeaseHolderError); !ok {
						log.Warningf(annotatedCtx, "failed to proactively renew lease: %s", pErr)
					}
					s.renewableLeases.Delete(k)
				}
				return true
			})

			if len(repls) > 0 {
				timer.Reset(renewalDuration)
			}
			select {
			case <-s.renewableLeasesSignal:
			case <-timer.C:
				timer.Read = true
			case <-s.stopper.ShouldStop():
				return
			}
		}
	})
}

// startClosedTimestampRangefeedSubscriber establishes a new ClosedTimestamp
// subscription and runs an infinite loop to listen for closed timestamp updates
// and inform Replicas with active Rangefeeds about them.
func (s *Store) startClosedTimestampRangefeedSubscriber(ctx context.Context) {
	// NB: We can't use Stopper.RunWorker because doing so would race with
	// calling Stopper.Stop. We give the subscription channel a small capacity
	// to avoid blocking the closed timestamp goroutine.
	ch := make(chan ctpb.Entry, 8)
	const name = "closedts-rangefeed-subscriber"
	if err := s.stopper.RunAsyncTask(ctx, name, func(ctx context.Context) {
		s.cfg.ClosedTimestamp.Provider.Subscribe(ctx, ch)
	}); err != nil {
		return
	}

	s.stopper.RunWorker(ctx, func(ctx context.Context) {
		var replIDs []roachpb.RangeID
		for {
			select {
			case <-ch:
				// Drain all notifications from the channel.
			loop:
				for {
					select {
					case _, ok := <-ch:
						if !ok {
							break loop
						}
					default:
						break loop
					}
				}

				// Gather replicas to notify under lock.
				s.rangefeedReplicas.Lock()
				for replID := range s.rangefeedReplicas.m {
					replIDs = append(replIDs, replID)
				}
				s.rangefeedReplicas.Unlock()

				// Notify each replica with an active rangefeed to
				// check for an updated closed timestamp.
				for _, replID := range replIDs {
					repl, err := s.GetReplica(replID)
					if err != nil {
						continue
					}
					repl.handleClosedTimestampUpdate(ctx)
				}
				replIDs = replIDs[:0]
			case <-s.stopper.ShouldQuiesce():
				return
			}
		}
	})
}

func (s *Store) addReplicaWithRangefeed(rangeID roachpb.RangeID) {
	s.rangefeedReplicas.Lock()
	s.rangefeedReplicas.m[rangeID] = struct{}{}
	s.rangefeedReplicas.Unlock()
}

func (s *Store) removeReplicaWithRangefeed(rangeID roachpb.RangeID) {
	s.rangefeedReplicas.Lock()
	delete(s.rangefeedReplicas.m, rangeID)
	s.rangefeedReplicas.Unlock()
}

// systemGossipUpdate is a callback for gossip updates to
// the system config which affect range split boundaries.
func (s *Store) systemGossipUpdate(sysCfg *config.SystemConfig) {
	ctx := s.AnnotateCtx(context.Background())
	s.computeInitialMetrics.Do(func() {
		// Metrics depend in part on the system config. Compute them as soon as we
		// get the first system config, then periodically in the background
		// (managed by the Node).
		if err := s.ComputeMetrics(ctx, -1); err != nil {
			log.Infof(ctx, "%s: failed initial metrics computation: %s", s, err)
		}
		log.Event(ctx, "computed initial metrics")
	})

	// We'll want to offer all replicas to the split and merge queues. Be a little
	// careful about not spawning too many individual goroutines.

	// For every range, update its zone config and check if it needs to
	// be split or merged.
	now := s.cfg.Clock.Now()
	newStoreReplicaVisitor(s).Visit(func(repl *Replica) bool {
		key := repl.Desc().StartKey
		zone, err := sysCfg.GetZoneConfigForKey(key)
		if err != nil {
			if log.V(1) {
				log.Infof(context.TODO(), "failed to get zone config for key %s", key)
			}
			zone = s.cfg.DefaultZoneConfig
		}
		repl.SetZoneConfig(zone)
		s.splitQueue.Async(ctx, "gossip update", true /* wait */, func(ctx context.Context, h queueHelper) {
			h.MaybeAdd(ctx, repl, now)
		})
		s.mergeQueue.Async(ctx, "gossip update", true /* wait */, func(ctx context.Context, h queueHelper) {
			h.MaybeAdd(ctx, repl, now)
		})
		return true // more
	})
}

func (s *Store) asyncGossipStore(ctx context.Context, reason string, useCached bool) {
	if err := s.stopper.RunAsyncTask(
		ctx, fmt.Sprintf("storage.Store: gossip on %s", reason),
		func(ctx context.Context) {
			if err := s.GossipStore(ctx, useCached); err != nil {
				log.Warningf(ctx, "error gossiping on %s: %+v", reason, err)
			}
		}); err != nil {
		log.Warningf(ctx, "unable to gossip on %s: %+v", reason, err)
	}
}

// GossipStore broadcasts the store on the gossip network.
func (s *Store) GossipStore(ctx context.Context, useCached bool) error {
	select {
	case <-s.cfg.Gossip.Connected:
	default:
		// Nothing to do if gossip is not connected.
		return nil
	}

	// Temporarily indicate that we're gossiping the store capacity to avoid
	// recursively triggering a gossip of the store capacity.
	syncutil.StoreFloat64(&s.gossipQueriesPerSecondVal, -1)
	syncutil.StoreFloat64(&s.gossipWritesPerSecondVal, -1)

	storeDesc, err := s.Descriptor(useCached)
	if err != nil {
		return errors.Wrapf(err, "problem getting store descriptor for store %+v", s.Ident)
	}

	// Set countdown target for re-gossiping capacity earlier than
	// the usual periodic interval. Re-gossip more rapidly for RangeCount
	// changes because allocators with stale information are much more
	// likely to make bad decisions.
	rangeCountdown := float64(storeDesc.Capacity.RangeCount) * s.cfg.GossipWhenCapacityDeltaExceedsFraction
	atomic.StoreInt32(&s.gossipRangeCountdown, int32(math.Ceil(math.Min(rangeCountdown, 3))))
	leaseCountdown := float64(storeDesc.Capacity.LeaseCount) * s.cfg.GossipWhenCapacityDeltaExceedsFraction
	atomic.StoreInt32(&s.gossipLeaseCountdown, int32(math.Ceil(math.Max(leaseCountdown, 1))))
	syncutil.StoreFloat64(&s.gossipQueriesPerSecondVal, storeDesc.Capacity.QueriesPerSecond)
	syncutil.StoreFloat64(&s.gossipWritesPerSecondVal, storeDesc.Capacity.WritesPerSecond)

	// Unique gossip key per store.
	gossipStoreKey := gossip.MakeStoreKey(storeDesc.StoreID)
	// Gossip store descriptor.
	return s.cfg.Gossip.AddInfoProto(gossipStoreKey, storeDesc, gossip.StoreTTL)
}

type capacityChangeEvent int

const (
	rangeAddEvent capacityChangeEvent = iota
	rangeRemoveEvent
	leaseAddEvent
	leaseRemoveEvent
)

// maybeGossipOnCapacityChange decrements the countdown on range
// and leaseholder counts. If it reaches 0, then we trigger an
// immediate gossip of this store's descriptor, to include updated
// capacity information.
func (s *Store) maybeGossipOnCapacityChange(ctx context.Context, cce capacityChangeEvent) {
	if s.cfg.TestingKnobs.DisableLeaseCapacityGossip && (cce == leaseAddEvent || cce == leaseRemoveEvent) {
		return
	}

	// Incrementally adjust stats to keep them up to date even if the
	// capacity is gossiped, but isn't due yet to be recomputed from scratch.
	s.cachedCapacity.Lock()
	switch cce {
	case rangeAddEvent:
		s.cachedCapacity.RangeCount++
	case rangeRemoveEvent:
		s.cachedCapacity.RangeCount--
	case leaseAddEvent:
		s.cachedCapacity.LeaseCount++
	case leaseRemoveEvent:
		s.cachedCapacity.LeaseCount--
	}
	s.cachedCapacity.Unlock()

	if ((cce == rangeAddEvent || cce == rangeRemoveEvent) && atomic.AddInt32(&s.gossipRangeCountdown, -1) == 0) ||
		((cce == leaseAddEvent || cce == leaseRemoveEvent) && atomic.AddInt32(&s.gossipLeaseCountdown, -1) == 0) {
		// Reset countdowns to avoid unnecessary gossiping.
		atomic.StoreInt32(&s.gossipRangeCountdown, 0)
		atomic.StoreInt32(&s.gossipLeaseCountdown, 0)
		s.asyncGossipStore(ctx, "capacity change", true /* useCached */)
	}
}

// recordNewPerSecondStats takes recently calculated values for the number of
// queries and key writes the store is handling and decides whether either has
// changed enough to justify re-gossiping the store's capacity.
func (s *Store) recordNewPerSecondStats(newQPS, newWPS float64) {
	oldQPS := syncutil.LoadFloat64(&s.gossipQueriesPerSecondVal)
	oldWPS := syncutil.LoadFloat64(&s.gossipWritesPerSecondVal)
	if oldQPS == -1 || oldWPS == -1 {
		// Gossiping of store capacity is already ongoing.
		return
	}

	const minAbsoluteChange = 100
	updateForQPS := (newQPS < oldQPS*.5 || newQPS > oldQPS*1.5) && math.Abs(newQPS-oldQPS) > minAbsoluteChange
	updateForWPS := (newWPS < oldWPS*.5 || newWPS > oldWPS*1.5) && math.Abs(newWPS-oldWPS) > minAbsoluteChange

	if !updateForQPS && !updateForWPS {
		return
	}

	var message string
	if updateForQPS && updateForWPS {
		message = "queries-per-second and writes-per-second change"
	} else if updateForQPS {
		message = "queries-per-second change"
	} else {
		message = "writes-per-second change"
	}
	// TODO(a-robinson): Use the provided values to avoid having to recalculate
	// them in GossipStore.
	s.asyncGossipStore(context.TODO(), message, false /* useCached */)
}

// VisitReplicas invokes the visitor on the Store's Replicas until the visitor returns false.
// Replicas which are added to the Store after iteration begins may or may not be observed.
func (s *Store) VisitReplicas(visitor func(*Replica) bool) {
	v := newStoreReplicaVisitor(s)
	v.Visit(visitor)
}

// WriteLastUpTimestamp records the supplied timestamp into the "last up" key
// on this store. This value should be refreshed whenever this store's node
// updates its own liveness record; it is used by a restarting store to
// determine the approximate time that it stopped.
func (s *Store) WriteLastUpTimestamp(ctx context.Context, time hlc.Timestamp) error {
	ctx = s.AnnotateCtx(ctx)
	return storage.MVCCPutProto(
		ctx,
		s.engine,
		nil,
		keys.StoreLastUpKey(),
		hlc.Timestamp{},
		nil,
		&time,
	)
}

// ReadLastUpTimestamp returns the "last up" timestamp recorded in this store.
// This value can be used to approximate the last time the engine was was being
// served as a store by a running node. If the store does not contain a "last
// up" timestamp (for example, on a newly bootstrapped store), the zero
// timestamp is returned instead.
func (s *Store) ReadLastUpTimestamp(ctx context.Context) (hlc.Timestamp, error) {
	var timestamp hlc.Timestamp
	ok, err := storage.MVCCGetProto(ctx, s.Engine(), keys.StoreLastUpKey(), hlc.Timestamp{},
		&timestamp, storage.MVCCGetOptions{})
	if err != nil {
		return hlc.Timestamp{}, err
	} else if !ok {
		return hlc.Timestamp{}, nil
	}
	return timestamp, nil
}

// WriteHLCUpperBound records an upper bound to the wall time of the HLC
func (s *Store) WriteHLCUpperBound(ctx context.Context, time int64) error {
	ctx = s.AnnotateCtx(ctx)
	ts := hlc.Timestamp{WallTime: time}
	batch := s.Engine().NewBatch()
	// Write has to sync to disk to ensure HLC monotonicity across restarts
	defer batch.Close()
	if err := storage.MVCCPutProto(
		ctx,
		batch,
		nil,
		keys.StoreHLCUpperBoundKey(),
		hlc.Timestamp{},
		nil,
		&ts,
	); err != nil {
		return err
	}

	if err := batch.Commit(true /* sync */); err != nil {
		return err
	}
	return nil
}

// ReadHLCUpperBound returns the upper bound to the wall time of the HLC
// If this value does not exist 0 is returned
func ReadHLCUpperBound(ctx context.Context, e storage.Engine) (int64, error) {
	var timestamp hlc.Timestamp
	ok, err := storage.MVCCGetProto(ctx, e, keys.StoreHLCUpperBoundKey(), hlc.Timestamp{},
		&timestamp, storage.MVCCGetOptions{})
	if err != nil {
		return 0, err
	} else if !ok {
		return 0, nil
	}
	return timestamp.WallTime, nil
}

// ReadMaxHLCUpperBound returns the maximum of the stored hlc upper bounds
// among all the engines. This value is optionally persisted by the server and
// it is guaranteed to be higher than any wall time used by the HLC. If this
// value is persisted, HLC wall clock monotonicity is guaranteed across server
// restarts
func ReadMaxHLCUpperBound(ctx context.Context, engines []storage.Engine) (int64, error) {
	var hlcUpperBound int64
	for _, e := range engines {
		engineHLCUpperBound, err := ReadHLCUpperBound(ctx, e)
		if err != nil {
			return 0, err
		}
		if engineHLCUpperBound > hlcUpperBound {
			hlcUpperBound = engineHLCUpperBound
		}
	}
	return hlcUpperBound, nil
}

func checkEngineEmpty(ctx context.Context, eng storage.Engine) error {
	kvs, err := storage.Scan(eng, roachpb.KeyMin, roachpb.KeyMax, 10)
	if err != nil {
		return err
	}
	if len(kvs) > 0 {
		// See if this is an already-bootstrapped store.
		ident, err := ReadStoreIdent(ctx, eng)
		if err != nil {
			return errors.Wrap(err, "unable to read store ident")
		}
		keyVals := make([]string, len(kvs))
		for i, kv := range kvs {
			keyVals[i] = fmt.Sprintf("%s: %q", kv.Key, kv.Value)
		}
		return errors.Errorf("engine belongs to store %s, contains %s", ident.String(), keyVals)
	}
	return nil
}

// GetReplica fetches a replica by Range ID. Returns an error if no replica is found.
func (s *Store) GetReplica(rangeID roachpb.RangeID) (*Replica, error) {
	if value, ok := s.mu.replicas.Load(int64(rangeID)); ok {
		return (*Replica)(value), nil
	}
	return nil, roachpb.NewRangeNotFoundError(rangeID, s.StoreID())
}

// LookupReplica looks up the replica that contains the specified key. It
// returns nil if no such replica exists.
func (s *Store) LookupReplica(key roachpb.RKey) *Replica {
	s.mu.RLock()
	defer s.mu.RUnlock()
	var repl *Replica
	s.mu.replicasByKey.DescendLessOrEqual(rangeBTreeKey(key), func(item btree.Item) bool {
		repl, _ = item.(*Replica)
		// Stop iterating immediately. The first item we see is the only one that
		// can possibly contain key.
		return false
	})
	if repl == nil || !repl.Desc().ContainsKey(key) {
		return nil
	}
	return repl
}

// lookupPrecedingReplica finds the replica in this store that immediately
// precedes the specified key without containing it. It returns nil if no such
// replica exists. It ignores replica placeholders.
//
// Concretely, when key represents a key within replica R,
// lookupPrecedingReplica returns the replica that immediately precedes R in
// replicasByKey.
func (s *Store) lookupPrecedingReplica(key roachpb.RKey) *Replica {
	s.mu.RLock()
	defer s.mu.RUnlock()
	var repl *Replica
	s.mu.replicasByKey.DescendLessOrEqual(rangeBTreeKey(key), func(item btree.Item) bool {
		if r, ok := item.(*Replica); ok && !r.ContainsKey(key.AsRawKey()) {
			repl = r
			return false // stop iterating
		}
		return true // keep iterating
	})
	return repl
}

// getOverlappingKeyRangeLocked returns a KeyRange from the Store overlapping the given
// descriptor (or nil if no such KeyRange exists).
func (s *Store) getOverlappingKeyRangeLocked(rngDesc *roachpb.RangeDescriptor) KeyRange {
	var kr KeyRange
	s.mu.replicasByKey.DescendLessOrEqual(rangeBTreeKey(rngDesc.EndKey),
		func(item btree.Item) bool {
			if kr0 := item.(KeyRange); kr0.startKey().Less(rngDesc.EndKey) {
				kr = kr0
				return false // stop iterating
			}
			return true // keep iterating
		})
	if kr != nil && rngDesc.StartKey.Less(kr.Desc().EndKey) {
		return kr
	}
	return nil
}

// RaftStatus returns the current raft status of the local replica of
// the given range.
func (s *Store) RaftStatus(rangeID roachpb.RangeID) *raft.Status {
	if value, ok := s.mu.replicas.Load(int64(rangeID)); ok {
		return (*Replica)(value).RaftStatus()
	}
	return nil
}

// ClusterID accessor.
func (s *Store) ClusterID() uuid.UUID { return s.Ident.ClusterID }

// StoreID accessor.
func (s *Store) StoreID() roachpb.StoreID { return s.Ident.StoreID }

// Clock accessor.
func (s *Store) Clock() *hlc.Clock { return s.cfg.Clock }

// Engine accessor.
func (s *Store) Engine() storage.Engine { return s.engine }

// DB accessor.
func (s *Store) DB() *kv.DB { return s.cfg.DB }

// Gossip accessor.
func (s *Store) Gossip() *gossip.Gossip { return s.cfg.Gossip }

// Compactor accessor.
func (s *Store) Compactor() *compactor.Compactor { return s.compactor }

// Stopper accessor.
func (s *Store) Stopper() *stop.Stopper { return s.stopper }

// TestingKnobs accessor.
func (s *Store) TestingKnobs() *StoreTestingKnobs { return &s.cfg.TestingKnobs }

// IsDraining accessor.
func (s *Store) IsDraining() bool {
	return s.draining.Load().(bool)
}

// AllocateRangeID allocates a new RangeID from the cluster-wide RangeID allocator.
func (s *Store) AllocateRangeID(ctx context.Context) (roachpb.RangeID, error) {
	id, err := s.rangeIDAlloc.Allocate(ctx)
	if err != nil {
		return 0, err
	}
	return roachpb.RangeID(id), nil
}

// Attrs returns the attributes of the underlying store.
func (s *Store) Attrs() roachpb.Attributes {
	return s.engine.Attrs()
}

// Capacity returns the capacity of the underlying storage engine. Note that
// this does not include reservations.
// Note that Capacity() has the side effect of updating some of the store's
// internal statistics about its replicas.
func (s *Store) Capacity(useCached bool) (roachpb.StoreCapacity, error) {
	if useCached {
		s.cachedCapacity.Lock()
		capacity := s.cachedCapacity.StoreCapacity
		s.cachedCapacity.Unlock()
		if capacity != (roachpb.StoreCapacity{}) {
			return capacity, nil
		}
	}

	capacity, err := s.engine.Capacity()
	if err != nil {
		return capacity, err
	}

	now := s.cfg.Clock.Now()
	var leaseCount int32
	var rangeCount int32
	var logicalBytes int64
	var totalQueriesPerSecond float64
	var totalWritesPerSecond float64
	replicaCount := s.metrics.ReplicaCount.Value()
	bytesPerReplica := make([]float64, 0, replicaCount)
	writesPerReplica := make([]float64, 0, replicaCount)
	rankingsAccumulator := s.replRankings.newAccumulator()
	newStoreReplicaVisitor(s).Visit(func(r *Replica) bool {
		rangeCount++
		if r.OwnsValidLease(now) {
			leaseCount++
		}
		mvccStats := r.GetMVCCStats()
		logicalBytes += mvccStats.Total()
		bytesPerReplica = append(bytesPerReplica, float64(mvccStats.Total()))
		// TODO(a-robinson): How dangerous is it that these numbers will be
		// incorrectly low the first time or two it gets gossiped when a store
		// starts? We can't easily have a countdown as its value changes like for
		// leases/replicas.
		var qps float64
		if avgQPS, dur := r.leaseholderStats.avgQPS(); dur >= MinStatsDuration {
			qps = avgQPS
			totalQueriesPerSecond += avgQPS
			// TODO(a-robinson): Calculate percentiles for qps? Get rid of other percentiles?
		}
		if wps, dur := r.writeStats.avgQPS(); dur >= MinStatsDuration {
			totalWritesPerSecond += wps
			writesPerReplica = append(writesPerReplica, wps)
		}
		rankingsAccumulator.addReplica(replicaWithStats{
			repl: r,
			qps:  qps,
		})
		return true
	})
	capacity.RangeCount = rangeCount
	capacity.LeaseCount = leaseCount
	capacity.LogicalBytes = logicalBytes
	capacity.QueriesPerSecond = totalQueriesPerSecond
	capacity.WritesPerSecond = totalWritesPerSecond
	capacity.BytesPerReplica = roachpb.PercentilesFromData(bytesPerReplica)
	capacity.WritesPerReplica = roachpb.PercentilesFromData(writesPerReplica)
	s.recordNewPerSecondStats(totalQueriesPerSecond, totalWritesPerSecond)
	s.replRankings.update(rankingsAccumulator)

	s.cachedCapacity.Lock()
	s.cachedCapacity.StoreCapacity = capacity
	s.cachedCapacity.Unlock()

	return capacity, nil
}

// ReplicaCount returns the number of replicas contained by this store. This
// method is O(n) in the number of replicas and should not be called from
// performance critical code.
func (s *Store) ReplicaCount() int {
	var count int
	s.mu.replicas.Range(func(_ int64, _ unsafe.Pointer) bool {
		count++
		return true
	})
	return count
}

// Registry returns the store registry.
func (s *Store) Registry() *metric.Registry {
	return s.metrics.registry
}

// Metrics returns the store's metric struct.
func (s *Store) Metrics() *StoreMetrics {
	return s.metrics
}

// Descriptor returns a StoreDescriptor including current store
// capacity information.
func (s *Store) Descriptor(useCached bool) (*roachpb.StoreDescriptor, error) {
	capacity, err := s.Capacity(useCached)
	if err != nil {
		return nil, err
	}

	// Initialize the store descriptor.
	return &roachpb.StoreDescriptor{
		StoreID:  s.Ident.StoreID,
		Attrs:    s.Attrs(),
		Node:     *s.nodeDesc,
		Capacity: capacity,
	}, nil
}

// RangeFeed registers a rangefeed over the specified span. It sends updates to
// the provided stream and returns with an optional error when the rangefeed is
// complete.
func (s *Store) RangeFeed(
	args *roachpb.RangeFeedRequest, stream roachpb.Internal_RangeFeedServer,
) *roachpb.Error {
	if err := verifyKeys(args.Span.Key, args.Span.EndKey, true); err != nil {
		return roachpb.NewError(err)
	}

	// Get range and add command to the range for execution.
	repl, err := s.GetReplica(args.RangeID)
	if err != nil {
		return roachpb.NewError(err)
	}
	if !repl.IsInitialized() {
		// (*Store).Send has an optimization for uninitialized replicas to send back
		// a NotLeaseHolderError with a hint of where an initialized replica might
		// be found. RangeFeeds can always be served from followers and so don't
		// otherwise return NotLeaseHolderError. For simplicity we also don't return
		// one here.
		return roachpb.NewError(roachpb.NewRangeNotFoundError(args.RangeID, s.StoreID()))
	}
	return repl.RangeFeed(args, stream)
}

// updateReplicationGauges counts a number of simple replication statistics for
// the ranges in this store.
// TODO(bram): #4564 It may be appropriate to compute these statistics while
// scanning ranges. An ideal solution would be to create incremental events
// whenever availability changes.
func (s *Store) updateReplicationGauges(ctx context.Context) error {
	// Load the system config.
	cfg := s.Gossip().GetSystemConfig()
	if cfg == nil {
		return errors.Errorf("%s: system config not yet available", s)
	}

	var (
		raftLeaderCount               int64
		leaseHolderCount              int64
		leaseExpirationCount          int64
		leaseEpochCount               int64
		raftLeaderNotLeaseHolderCount int64
		quiescentCount                int64
		averageQueriesPerSecond       float64
		averageWritesPerSecond        float64

		rangeCount                int64
		unavailableRangeCount     int64
		underreplicatedRangeCount int64
		overreplicatedRangeCount  int64
		behindCount               int64
	)

	timestamp := s.cfg.Clock.Now()
	var livenessMap IsLiveMap
	if s.cfg.NodeLiveness != nil {
		livenessMap = s.cfg.NodeLiveness.GetIsLiveMap()
	}
	clusterNodes := s.ClusterNodeCount()

	var minMaxClosedTS hlc.Timestamp
	newStoreReplicaVisitor(s).Visit(func(rep *Replica) bool {
		metrics := rep.Metrics(ctx, timestamp, livenessMap, clusterNodes)
		if metrics.Leader {
			raftLeaderCount++
			if metrics.LeaseValid && !metrics.Leaseholder {
				raftLeaderNotLeaseHolderCount++
			}
		}
		if metrics.Leaseholder {
			leaseHolderCount++
			switch metrics.LeaseType {
			case roachpb.LeaseNone:
			case roachpb.LeaseExpiration:
				leaseExpirationCount++
			case roachpb.LeaseEpoch:
				leaseEpochCount++
			}
		}
		if metrics.Quiescent {
			quiescentCount++
		}
		if metrics.RangeCounter {
			rangeCount++
			if metrics.Unavailable {
				unavailableRangeCount++
			}
			if metrics.Underreplicated {
				underreplicatedRangeCount++
			}
			if metrics.Overreplicated {
				overreplicatedRangeCount++
			}
		}
		behindCount += metrics.BehindCount
		if qps, dur := rep.leaseholderStats.avgQPS(); dur >= MinStatsDuration {
			averageQueriesPerSecond += qps
		}
		if wps, dur := rep.writeStats.avgQPS(); dur >= MinStatsDuration {
			averageWritesPerSecond += wps
		}
		mc, ok := rep.maxClosed(ctx)
		if ok && (minMaxClosedTS.IsEmpty() || mc.Less(minMaxClosedTS)) {
			minMaxClosedTS = mc
		}
		return true // more
	})

	s.metrics.RaftLeaderCount.Update(raftLeaderCount)
	s.metrics.RaftLeaderNotLeaseHolderCount.Update(raftLeaderNotLeaseHolderCount)
	s.metrics.LeaseHolderCount.Update(leaseHolderCount)
	s.metrics.LeaseExpirationCount.Update(leaseExpirationCount)
	s.metrics.LeaseEpochCount.Update(leaseEpochCount)
	s.metrics.QuiescentCount.Update(quiescentCount)
	s.metrics.AverageQueriesPerSecond.Update(averageQueriesPerSecond)
	s.metrics.AverageWritesPerSecond.Update(averageWritesPerSecond)
	s.recordNewPerSecondStats(averageQueriesPerSecond, averageWritesPerSecond)

	s.metrics.RangeCount.Update(rangeCount)
	s.metrics.UnavailableRangeCount.Update(unavailableRangeCount)
	s.metrics.UnderReplicatedRangeCount.Update(underreplicatedRangeCount)
	s.metrics.OverReplicatedRangeCount.Update(overreplicatedRangeCount)
	s.metrics.RaftLogFollowerBehindCount.Update(behindCount)

	if !minMaxClosedTS.IsEmpty() {
		nanos := timeutil.Since(minMaxClosedTS.GoTime()).Nanoseconds()
		s.metrics.ClosedTimestampMaxBehindNanos.Update(nanos)
	}

	return nil
}

// checkpoint creates a RocksDB checkpoint in the auxiliary directory with the
// provided tag used in the filepath. The filepath for the checkpoint directory
// is returned.
func (s *Store) checkpoint(ctx context.Context, tag string) (string, error) {
	checkpointBase := filepath.Join(s.engine.GetAuxiliaryDir(), "checkpoints")
	_ = os.MkdirAll(checkpointBase, 0700)

	checkpointDir := filepath.Join(checkpointBase, tag)
	if err := s.engine.CreateCheckpoint(checkpointDir); err != nil {
		return "", err
	}

	return checkpointDir, nil
}

// ComputeMetrics immediately computes the current value of store metrics which
// cannot be computed incrementally. This method should be invoked periodically
// by a higher-level system which records store metrics.
//
// The tick argument should increment across repeated calls to this
// method. It is used to compute some metrics less frequently than others.
func (s *Store) ComputeMetrics(ctx context.Context, tick int) error {
	ctx = s.AnnotateCtx(ctx)
	if err := s.updateCapacityGauges(); err != nil {
		return err
	}
	if err := s.updateReplicationGauges(ctx); err != nil {
		return err
	}

	// Get the latest RocksDB stats.
	stats, err := s.engine.GetStats()
	if err != nil {
		return err
	}
	s.metrics.updateRocksDBStats(*stats)

	// Get engine Env stats.
	envStats, err := s.engine.GetEnvStats()
	if err != nil {
		return err
	}
	s.metrics.updateEnvStats(*envStats)

	sstables := s.engine.GetSSTables()
	s.metrics.RdbNumSSTables.Update(int64(sstables.Len()))
	readAmp := sstables.ReadAmplification()
	s.metrics.RdbReadAmplification.Update(int64(readAmp))
	s.metrics.RdbPendingCompaction.Update(stats.PendingCompactionBytesEstimate)
	// Log this metric infrequently (with current configurations,
	// every 10 minutes). Trigger on tick 1 instead of tick 0 so that
	// non-periodic callers of this method don't trigger expensive
	// stats.
	if tick%logSSTInfoTicks == 1 /* every 10m */ {
		log.Infof(ctx, "sstables (read amplification = %d):\n%s", readAmp, sstables)
		log.Infof(ctx, "%s", s.engine.GetCompactionStats())
	}
	return nil
}

// ClusterNodeCount returns this store's view of the number of nodes in the
// cluster. This is the metric used for adapative zone configs; ranges will not
// be reported as underreplicated if it is low. Tests that wait for full
// replication by tracking the underreplicated metric must also check for the
// expected ClusterNodeCount to avoid catching the cluster while the first node
// is initialized but the other nodes are not.
func (s *Store) ClusterNodeCount() int {
	return s.cfg.StorePool.ClusterNodeCount()
}

// HotReplicaInfo contains a range descriptor and its QPS.
type HotReplicaInfo struct {
	Desc *roachpb.RangeDescriptor
	QPS  float64
}

// HottestReplicas returns the hottest replicas on a store, sorted by their
// QPS. Only contains ranges for which this store is the leaseholder.
//
// Note that this uses cached information, so it's cheap but may be slightly
// out of date.
func (s *Store) HottestReplicas() []HotReplicaInfo {
	topQPS := s.replRankings.topQPS()
	hotRepls := make([]HotReplicaInfo, len(topQPS))
	for i := range topQPS {
		hotRepls[i].Desc = topQPS[i].repl.Desc()
		hotRepls[i].QPS = topQPS[i].qps
	}
	return hotRepls
}

// StoreKeySpanStats carries the result of a stats computation over a key range.
type StoreKeySpanStats struct {
	ReplicaCount         int
	MVCC                 enginepb.MVCCStats
	ApproximateDiskBytes uint64
}

// ComputeStatsForKeySpan computes the aggregated MVCCStats for all replicas on
// this store which contain any keys in the supplied range.
func (s *Store) ComputeStatsForKeySpan(startKey, endKey roachpb.RKey) (StoreKeySpanStats, error) {
	var result StoreKeySpanStats

	newStoreReplicaVisitor(s).Visit(func(repl *Replica) bool {
		desc := repl.Desc()
		if bytes.Compare(startKey, desc.EndKey) >= 0 || bytes.Compare(desc.StartKey, endKey) >= 0 {
			return true // continue
		}
		result.MVCC.Add(repl.GetMVCCStats())
		result.ReplicaCount++
		return true
	})

	var err error
	result.ApproximateDiskBytes, err = s.engine.ApproximateDiskBytes(startKey.AsRawKey(), endKey.AsRawKey())
	return result, err
}

// AllocatorDryRun runs the given replica through the allocator without actually
// carrying out any changes, returning all trace messages collected along the way.
// Intended to help power a debug endpoint.
func (s *Store) AllocatorDryRun(ctx context.Context, repl *Replica) (tracing.Recording, error) {
	ctx, collect, cancel := tracing.ContextWithRecordingSpan(ctx, "allocator dry run")
	defer cancel()
	canTransferLease := func() bool { return true }
	_, err := s.replicateQueue.processOneChange(
		ctx, repl, canTransferLease, true /* dryRun */)
	if err != nil {
		log.Eventf(ctx, "error simulating allocator on replica %s: %s", repl, err)
	}
	return collect(), nil
}

// ManuallyEnqueue runs the given replica through the requested queue,
// returning all trace events collected along the way as well as the error
// message returned from the queue's process method, if any.  Intended to help
// power an admin debug endpoint.
func (s *Store) ManuallyEnqueue(
	ctx context.Context, queueName string, repl *Replica, skipShouldQueue bool,
) (tracing.Recording, string, error) {
	ctx = repl.AnnotateCtx(ctx)

	var queue queueImpl
	var needsLease bool
	for _, replicaQueue := range s.scanner.queues {
		if strings.EqualFold(replicaQueue.Name(), queueName) {
			queue = replicaQueue.(queueImpl)
			needsLease = replicaQueue.NeedsLease()
		}
	}
	if queue == nil {
		return nil, "", errors.Errorf("unknown queue type %q", queueName)
	}

	sysCfg := s.cfg.Gossip.GetSystemConfig()
	if sysCfg == nil {
		return nil, "", errors.New("cannot run queue without a valid system config; make sure the cluster " +
			"has been initialized and all nodes connected to it")
	}

	// Many queues are only meant to be run on leaseholder replicas, so attempt to
	// take the lease here or bail out early if a different replica has it.
	if needsLease {
		hasLease, pErr := repl.getLeaseForGossip(ctx)
		if pErr != nil {
			return nil, "", pErr.GoError()
		}
		if !hasLease {
			return nil, fmt.Sprintf("replica %v does not have the range lease", repl), nil
		}
	}

	ctx, collect, cancel := tracing.ContextWithRecordingSpan(
		ctx, fmt.Sprintf("manual %s queue run", queueName))
	defer cancel()

	if !skipShouldQueue {
		log.Eventf(ctx, "running %s.shouldQueue", queueName)
		shouldQueue, priority := queue.shouldQueue(ctx, s.cfg.Clock.Now(), repl, sysCfg)
		log.Eventf(ctx, "shouldQueue=%v, priority=%f", shouldQueue, priority)
		if !shouldQueue {
			return collect(), "", nil
		}
	}

	log.Eventf(ctx, "running %s.process", queueName)
	err := queue.process(ctx, repl, sysCfg)
	if err != nil {
		return collect(), err.Error(), nil
	}
	return collect(), "", nil
}

// GetClusterVersion reads the the cluster version from the store-local version
// key. Returns an empty version if the key is not found.
func (s *Store) GetClusterVersion(ctx context.Context) (clusterversion.ClusterVersion, error) {
	return ReadClusterVersion(ctx, s.engine)
}

// WriteClusterVersion writes the given cluster version to the store-local cluster version key.
func WriteClusterVersion(
	ctx context.Context, writer storage.ReadWriter, cv clusterversion.ClusterVersion,
) error {
	return storage.MVCCPutProto(ctx, writer, nil, keys.StoreClusterVersionKey(), hlc.Timestamp{}, nil, &cv)
}

// ReadClusterVersion reads the the cluster version from the store-local version key.
func ReadClusterVersion(
	ctx context.Context, reader storage.Reader,
) (clusterversion.ClusterVersion, error) {
	var cv clusterversion.ClusterVersion
	_, err := storage.MVCCGetProto(ctx, reader, keys.StoreClusterVersionKey(), hlc.Timestamp{},
		&cv, storage.MVCCGetOptions{})
	return cv, err
}

func init() {
	tracing.RegisterTagRemapping("s", "store")
}<|MERGE_RESOLUTION|>--- conflicted
+++ resolved
@@ -2226,24 +2226,8 @@
 				continue
 			}
 
-<<<<<<< HEAD
-			// if promotion only
-			//if *calculateCicadaResp.QpsAvailForPromotion > 0 &&
-			//	*calculateCicadaResp.NumKeysAvailForPromotion > 0 {
-
-			var qps_from_promoted_keys float64 = 0
-			var num_keys_promoted uint64 = 0
-			//log.Warningf(ctx, "jenndebug promotion only resp.qpsAvail %d, resp.numKeys %d\n",
-			//	*calculateCicadaResp.QpsAvailForPromotion, *calculateCicadaResp.NumKeysAvailForPromotion)
-			//for len(pq) > 0 && qps_from_promoted_keys < float64(*calculateCicadaResp.QpsAvailForPromotion) &&
-			//	num_keys_promoted < *calculateCicadaResp.NumKeysAvailForPromotion {
-			for i := 0; i < 500; i++ {
-
-				if pq.Len() > 0 {
-=======
 			if !*calculateCicadaResp.KeysExist {
 				for i := 0; i < 100 && pq.Len() > 0 ; i++ {
->>>>>>> 69beb36c
 					item := heap.Pop(&pq)
 					keyStatWrapper := item.(*Item).value.(KeyStatWrapper)
 
@@ -2620,12 +2604,8 @@
 	}
 
 	_ = txn.Commit(ctx)
-<<<<<<< HEAD
-	log.Warningf(ctx, "jenndebug successfully promoted key %s\n", k)
-=======
 	elapsed := timeutil.Since(start)
 	log.Warningf(ctx, "jenndebug successfully promoted %+v, elapsed %+v\n", keyValue.Key, elapsed)
->>>>>>> 69beb36c
 	return &resp, nil
 }
 
