// Copyright 2014 The Cockroach Authors.
//
// Use of this software is governed by the Business Source License
// included in the file licenses/BSL.txt.
//
// As of the Change Date specified in that file, in accordance with
// the Business Source License, use of this software will be governed
// by the Apache License, Version 2.0, included in the file
// licenses/APL.txt.

package kvserver

import (
	"bytes"
	"container/heap"
	"context"
	"fmt"
	smdbrpc "github.com/cockroachdb/cockroach/pkg/smdbrpc/protos"
	"google.golang.org/grpc"
	//"io"
	"math"
	"net"
	"os"
	"path/filepath"
	"runtime"
	"sort"
	"strconv"
	"strings"
	"sync"
	"sync/atomic"
	"time"
	"unsafe"

	"github.com/cockroachdb/cockroach/pkg/base"
	"github.com/cockroachdb/cockroach/pkg/clusterversion"
	"github.com/cockroachdb/cockroach/pkg/config"
	"github.com/cockroachdb/cockroach/pkg/config/zonepb"
	"github.com/cockroachdb/cockroach/pkg/gossip"
	"github.com/cockroachdb/cockroach/pkg/keys"
	"github.com/cockroachdb/cockroach/pkg/kv"
	"github.com/cockroachdb/cockroach/pkg/kv/kvbase"
	"github.com/cockroachdb/cockroach/pkg/kv/kvserver/batcheval"
	"github.com/cockroachdb/cockroach/pkg/kv/kvserver/closedts/container"
	"github.com/cockroachdb/cockroach/pkg/kv/kvserver/closedts/ctpb"
	"github.com/cockroachdb/cockroach/pkg/kv/kvserver/compactor"
	"github.com/cockroachdb/cockroach/pkg/kv/kvserver/idalloc"
	"github.com/cockroachdb/cockroach/pkg/kv/kvserver/intentresolver"
	"github.com/cockroachdb/cockroach/pkg/kv/kvserver/protectedts"
	"github.com/cockroachdb/cockroach/pkg/kv/kvserver/raftentry"
	"github.com/cockroachdb/cockroach/pkg/kv/kvserver/tscache"
	"github.com/cockroachdb/cockroach/pkg/kv/kvserver/txnrecovery"
	"github.com/cockroachdb/cockroach/pkg/kv/kvserver/txnwait"
	"github.com/cockroachdb/cockroach/pkg/roachpb"
	"github.com/cockroachdb/cockroach/pkg/rpc"
	"github.com/cockroachdb/cockroach/pkg/rpc/nodedialer"
	"github.com/cockroachdb/cockroach/pkg/settings"
	"github.com/cockroachdb/cockroach/pkg/settings/cluster"
	"github.com/cockroachdb/cockroach/pkg/sql/sqlutil"
	"github.com/cockroachdb/cockroach/pkg/storage"
	"github.com/cockroachdb/cockroach/pkg/storage/cloud"
	"github.com/cockroachdb/cockroach/pkg/storage/enginepb"
	"github.com/cockroachdb/cockroach/pkg/util/contextutil"
	"github.com/cockroachdb/cockroach/pkg/util/envutil"
	"github.com/cockroachdb/cockroach/pkg/util/hlc"
	"github.com/cockroachdb/cockroach/pkg/util/limit"
	"github.com/cockroachdb/cockroach/pkg/util/log"
	"github.com/cockroachdb/cockroach/pkg/util/metric"
	"github.com/cockroachdb/cockroach/pkg/util/protoutil"
	"github.com/cockroachdb/cockroach/pkg/util/quotapool"
	"github.com/cockroachdb/cockroach/pkg/util/retry"
	"github.com/cockroachdb/cockroach/pkg/util/shuffle"
	"github.com/cockroachdb/cockroach/pkg/util/stop"
	"github.com/cockroachdb/cockroach/pkg/util/syncutil"
	"github.com/cockroachdb/cockroach/pkg/util/timeutil"
	"github.com/cockroachdb/cockroach/pkg/util/tracing"
	"github.com/cockroachdb/cockroach/pkg/util/uuid"
	"github.com/cockroachdb/errors"
	"github.com/cockroachdb/logtags"
	"github.com/google/btree"
	"go.etcd.io/etcd/raft"
	"golang.org/x/time/rate"
)

const (
	// rangeIDAllocCount is the number of Range IDs to allocate per allocation.
	rangeIDAllocCount                 = 10
	defaultRaftHeartbeatIntervalTicks = 5

	// defaultRaftEntryCacheSize is the default size in bytes for a
	// store's Raft log entry cache.
	defaultRaftEntryCacheSize = 1 << 24 // 16M

	// replicaRequestQueueSize specifies the maximum number of requests to queue
	// for a replica.
	replicaRequestQueueSize = 100

	defaultGossipWhenCapacityDeltaExceedsFraction = 0.01

	// systemDataGossipInterval is the interval at which range lease
	// holders verify that the most recent system data is gossiped.
	// This ensures that system data is always eventually gossiped, even
	// if a range lease holder experiences a failure causing a missed
	// gossip update.
	systemDataGossipInterval = 1 * time.Minute
)

var storeSchedulerConcurrency = envutil.EnvOrDefaultInt(
	"COCKROACH_SCHEDULER_CONCURRENCY", 8*runtime.NumCPU())

var logSSTInfoTicks = envutil.EnvOrDefaultInt(
	"COCKROACH_LOG_SST_INFO_TICKS_INTERVAL", 60,
)

// bulkIOWriteLimit is defined here because it is used by BulkIOWriteLimiter.
var bulkIOWriteLimit = settings.RegisterPublicByteSizeSetting(
	"kv.bulk_io_write.max_rate",
	"the rate limit (bytes/sec) to use for writes to disk on behalf of bulk io ops",
	1<<40,
)

// importRequestsLimit limits concurrent import requests.
var importRequestsLimit = settings.RegisterPositiveIntSetting(
	"kv.bulk_io_write.concurrent_import_requests",
	"number of import requests a store will handle concurrently before queuing",
	1,
)

// addSSTableRequestLimit limits concurrent AddSSTable requests.
var addSSTableRequestLimit = settings.RegisterPositiveIntSetting(
	"kv.bulk_io_write.concurrent_addsstable_requests",
	"number of AddSSTable requests a store will handle concurrently before queuing",
	1,
)

// concurrentRangefeedItersLimit limits concurrent rangefeed catchup iterators.
var concurrentRangefeedItersLimit = settings.RegisterPositiveIntSetting(
	"kv.rangefeed.concurrent_catchup_iterators",
	"number of rangefeeds catchup iterators a store will allow concurrently before queueing",
	64,
)

// raftLeadershipTransferTimeout limits the amount of time a drain command
// waits for lease transfers.
var raftLeadershipTransferWait = func() *settings.DurationSetting {
	s := settings.RegisterValidatedDurationSetting(
		raftLeadershipTransferWaitKey,
		"the amount of time a server waits to transfer range leases before proceeding with the rest of the shutdown process",
		5*time.Second,
		func(v time.Duration) error {
			if v < 0 {
				return errors.Errorf("cannot set %s to a negative duration: %s",
					raftLeadershipTransferWaitKey, v)
			}
			return nil
		},
	)
	s.SetVisibility(settings.Public)
	return s
}()

const raftLeadershipTransferWaitKey = "server.shutdown.lease_transfer_wait"

// ExportRequestsLimit is the number of Export requests that can run at once.
// Each extracts data from RocksDB to a temp file and then uploads it to cloud
// storage. In order to not exhaust the disk or memory, or saturate the network,
// limit the number of these that can be run in parallel. This number was chosen
// by a guessing - it could be improved by more measured heuristics. Exported
// here since we check it in in the caller to limit generated requests as well
// to prevent excessive queuing.
var ExportRequestsLimit = settings.RegisterPositiveIntSetting(
	"kv.bulk_io_write.concurrent_export_requests",
	"number of export requests a store will handle concurrently before queuing",
	3,
)

// TestStoreConfig has some fields initialized with values relevant in tests.
func TestStoreConfig(clock *hlc.Clock) StoreConfig {
	if clock == nil {
		clock = hlc.NewClock(hlc.UnixNano, time.Nanosecond)
	}
	st := cluster.MakeTestingClusterSettings()
	sc := StoreConfig{
		DefaultZoneConfig:           zonepb.DefaultZoneConfigRef(),
		DefaultSystemZoneConfig:     zonepb.DefaultSystemZoneConfigRef(),
		Settings:                    st,
		AmbientCtx:                  log.AmbientContext{Tracer: st.Tracer},
		Clock:                       clock,
		CoalescedHeartbeatsInterval: 50 * time.Millisecond,
		RaftHeartbeatIntervalTicks:  1,
		ScanInterval:                10 * time.Minute,
		TimestampCachePageSize:      tscache.TestSklPageSize,
		HistogramWindowInterval:     metric.TestSampleInterval,
		EnableEpochRangeLeases:      true,
		ClosedTimestamp:             container.NoopContainer(),
		ProtectedTimestampCache:     protectedts.EmptyCache(clock),
	}

	// Use shorter Raft tick settings in order to minimize start up and failover
	// time in tests.
	sc.RaftElectionTimeoutTicks = 3
	sc.RaftTickInterval = 100 * time.Millisecond
	sc.SetDefaults()
	return sc
}

func newRaftConfig(
	strg raft.Storage, id uint64, appliedIndex uint64, storeCfg StoreConfig, logger raft.Logger,
) *raft.Config {
	return &raft.Config{
		ID:                        id,
		Applied:                   appliedIndex,
		ElectionTick:              storeCfg.RaftElectionTimeoutTicks,
		HeartbeatTick:             storeCfg.RaftHeartbeatIntervalTicks,
		MaxUncommittedEntriesSize: storeCfg.RaftMaxUncommittedEntriesSize,
		MaxCommittedSizePerReady:  storeCfg.RaftMaxCommittedSizePerReady,
		MaxSizePerMsg:             storeCfg.RaftMaxSizePerMsg,
		MaxInflightMsgs:           storeCfg.RaftMaxInflightMsgs,
		Storage:                   strg,
		Logger:                    logger,

		PreVote: true,
	}
}

// verifyKeys verifies keys. If checkEndKey is true, then the end key
// is verified to be non-nil and greater than start key. If
// checkEndKey is false, end key is verified to be nil. Additionally,
// verifies that start key is less than KeyMax and end key is less
// than or equal to KeyMax. It also verifies that a key range that
// contains range-local keys is completely range-local.
func verifyKeys(start, end roachpb.Key, checkEndKey bool) error {
	if bytes.Compare(start, roachpb.KeyMax) >= 0 {
		return errors.Errorf("start key %q must be less than KeyMax", start)
	}
	if !checkEndKey {
		if len(end) != 0 {
			return errors.Errorf("end key %q should not be specified for this operation", end)
		}
		return nil
	}
	if end == nil {
		return errors.Errorf("end key must be specified")
	}
	if bytes.Compare(roachpb.KeyMax, end) < 0 {
		return errors.Errorf("end key %q must be less than or equal to KeyMax", end)
	}
	{
		sAddr, err := keys.Addr(start)
		if err != nil {
			return err
		}
		eAddr, err := keys.Addr(end)
		if err != nil {
			return err
		}
		if !sAddr.Less(eAddr) {
			return errors.Errorf("end key %q must be greater than start %q", end, start)
		}
		if !bytes.Equal(sAddr, start) {
			if bytes.Equal(eAddr, end) {
				return errors.Errorf("start key is range-local, but end key is not")
			}
		} else if bytes.Compare(start, keys.LocalMax) < 0 {
			// It's a range op, not local but somehow plows through local data -
			// not cool.
			return errors.Errorf("start key in [%q,%q) must be greater than LocalMax", start, end)
		}
	}

	return nil
}

// rangeKeyItem is a common interface for roachpb.Key and Range.
type rangeKeyItem interface {
	startKey() roachpb.RKey
}

// rangeBTreeKey is a type alias of roachpb.RKey that implements the
// rangeKeyItem interface and the btree.Item interface.
type rangeBTreeKey roachpb.RKey

var _ rangeKeyItem = rangeBTreeKey{}

func (k rangeBTreeKey) startKey() roachpb.RKey {
	return (roachpb.RKey)(k)
}

var _ btree.Item = rangeBTreeKey{}

func (k rangeBTreeKey) Less(i btree.Item) bool {
	return k.startKey().Less(i.(rangeKeyItem).startKey())
}

// A NotBootstrappedError indicates that an engine has not yet been
// bootstrapped due to a store identifier not being present.
type NotBootstrappedError struct{}

// Error formats error.
func (e *NotBootstrappedError) Error() string {
	return "store has not been bootstrapped"
}

// A storeReplicaVisitor calls a visitor function for each of a store's
// initialized Replicas (in unspecified order). It provides an option
// to visit replicas in increasing RangeID order.
type storeReplicaVisitor struct {
	store   *Store
	repls   []*Replica // Replicas to be visited
	ordered bool       // Option to visit replicas in sorted order
	visited int        // Number of visited ranges, -1 before first call to Visit()
}

// Len implements sort.Interface.
func (rs storeReplicaVisitor) Len() int { return len(rs.repls) }

// Less implements sort.Interface.
func (rs storeReplicaVisitor) Less(i, j int) bool { return rs.repls[i].RangeID < rs.repls[j].RangeID }

// Swap implements sort.Interface.
func (rs storeReplicaVisitor) Swap(i, j int) { rs.repls[i], rs.repls[j] = rs.repls[j], rs.repls[i] }

// newStoreReplicaVisitor constructs a storeReplicaVisitor.
func newStoreReplicaVisitor(store *Store) *storeReplicaVisitor {
	return &storeReplicaVisitor{
		store:   store,
		visited: -1,
	}
}

// InOrder tells the visitor to visit replicas in increasing RangeID order.
func (rs *storeReplicaVisitor) InOrder() *storeReplicaVisitor {
	rs.ordered = true
	return rs
}

// Visit calls the visitor with each Replica until false is returned.
func (rs *storeReplicaVisitor) Visit(visitor func(*Replica) bool) {
	// Copy the range IDs to a slice so that we iterate over some (possibly
	// stale) view of all Replicas without holding the Store lock. In particular,
	// no locks are acquired during the copy process.
	rs.repls = nil
	rs.store.mu.replicas.Range(func(k int64, v unsafe.Pointer) bool {
		rs.repls = append(rs.repls, (*Replica)(v))
		return true
	})

	if rs.ordered {
		// If the replicas were requested in sorted order, perform the sort.
		sort.Sort(rs)
	} else {
		// The Replicas are already in "unspecified order" due to map iteration,
		// but we want to make sure it's completely random to prevent issues in
		// tests where stores are scanning replicas in lock-step and one store is
		// winning the race and getting a first crack at processing the replicas on
		// its queues.
		//
		// TODO(peter): Re-evaluate whether this is necessary after we allow
		// rebalancing away from the leaseholder. See TestRebalance_3To5Small.
		shuffle.Shuffle(rs)
	}

	rs.visited = 0
	for _, repl := range rs.repls {
		// TODO(tschottdorf): let the visitor figure out if something's been
		// destroyed once we return errors from mutexes (#9190). After all, it
		// can still happen with this code.
		rs.visited++
		repl.mu.RLock()
		destroyed := repl.mu.destroyStatus
		initialized := repl.isInitializedRLocked()
		repl.mu.RUnlock()
		if initialized && destroyed.IsAlive() && !visitor(repl) {
			break
		}
	}
	rs.visited = 0
}

// EstimatedCount returns an estimated count of the underlying store's
// replicas.
//
// TODO(tschottdorf): this method has highly doubtful semantics.
func (rs *storeReplicaVisitor) EstimatedCount() int {
	if rs.visited <= 0 {
		return rs.store.ReplicaCount()
	}
	return len(rs.repls) - rs.visited
}

// A Store maintains a map of ranges by start key. A Store corresponds
// to one physical device.
type Store struct {
	Ident              *roachpb.StoreIdent // pointer to catch access before Start() is called
	cfg                StoreConfig
	db                 *kv.DB
	engine             storage.Engine       // The underlying key-value store
	compactor          *compactor.Compactor // Schedules compaction of the engine
	tsCache            tscache.Cache        // Most recent timestamps for keys / key ranges
	allocator          Allocator            // Makes allocation decisions
	replRankings       *replicaRankings
	storeRebalancer    *StoreRebalancer
	rangeIDAlloc       *idalloc.Allocator          // Range ID allocator
	gcQueue            *gcQueue                    // Garbage collection queue
	mergeQueue         *mergeQueue                 // Range merging queue
	splitQueue         *splitQueue                 // Range splitting queue
	replicateQueue     *replicateQueue             // Replication queue
	replicaGCQueue     *replicaGCQueue             // Replica GC queue
	raftLogQueue       *raftLogQueue               // Raft log truncation queue
	raftSnapshotQueue  *raftSnapshotQueue          // Raft repair queue
	tsMaintenanceQueue *timeSeriesMaintenanceQueue // Time series maintenance queue
	scanner            *replicaScanner             // Replica scanner
	consistencyQueue   *consistencyQueue           // Replica consistency check queue
	metrics            *StoreMetrics
	intentResolver     *intentresolver.IntentResolver
	recoveryMgr        txnrecovery.Manager
	raftEntryCache     *raftentry.Cache
	limiters           batcheval.Limiters
	txnWaitMetrics     *txnwait.Metrics
	sstSnapshotStorage SSTSnapshotStorage
	protectedtsCache   protectedts.Cache
	crdbServers        []string
	listeningHost      string
	listeningPort      int
	crdbClientWrappers []ConnWrapper

	// gossipRangeCountdown and leaseRangeCountdown are countdowns of
	// changes to range and leaseholder counts, after which the store
	// descriptor will be re-gossiped earlier than the normal periodic
	// gossip interval. Updated atomically.
	gossipRangeCountdown int32
	gossipLeaseCountdown int32
	// gossipQueriesPerSecondVal and gossipWritesPerSecond serve similar
	// purposes, but simply record the most recently gossiped value so that we
	// can tell if a newly measured value differs by enough to justify
	// re-gossiping the store.
	gossipQueriesPerSecondVal syncutil.AtomicFloat64
	gossipWritesPerSecondVal  syncutil.AtomicFloat64

	coalescedMu struct {
		syncutil.Mutex
		heartbeats         map[roachpb.StoreIdent][]RaftHeartbeat
		heartbeatResponses map[roachpb.StoreIdent][]RaftHeartbeat
	}
	// 1 if the store was started, 0 if it wasn't. To be accessed using atomic
	// ops.
	started int32
	stopper *stop.Stopper
	// The time when the store was Start()ed, in nanos.
	startedAt    int64
	nodeDesc     *roachpb.NodeDescriptor
	initComplete sync.WaitGroup // Signaled by async init tasks

	// Semaphore to limit concurrent non-empty snapshot application.
	snapshotApplySem chan struct{}

	// Track newly-acquired expiration-based leases that we want to proactively
	// renew. An object is sent on the signal whenever a new entry is added to
	// the map.
	renewableLeases       syncutil.IntMap // map[roachpb.RangeID]*Replica
	renewableLeasesSignal chan struct{}

	// draining holds a bool which indicates whether this store is draining. See
	// SetDraining() for a more detailed explanation of behavior changes.
	//
	// TODO(bdarnell,tschottdorf): Would look better inside of `mu`, which at
	// the time of its creation was riddled with deadlock (but that situation
	// has likely improved).
	draining atomic.Value

	// Locking notes: To avoid deadlocks, the following lock order must be
	// obeyed: baseQueue.mu < Replica.raftMu < Replica.readOnlyCmdMu < Store.mu
	// < Replica.mu < Replica.unreachablesMu < Store.coalescedMu < Store.scheduler.mu.
	// (It is not required to acquire every lock in sequence, but when multiple
	// locks are held at the same time, it is incorrect to acquire a lock with
	// "lesser" value in this sequence after one with "greater" value).
	//
	// Methods of Store with a "Locked" suffix require that
	// Store.mu.Mutex be held. Other locking requirements are indicated
	// in comments.
	//
	// The locking structure here is complex because A) Store is a
	// container of Replicas, so it must generally be consulted before
	// doing anything with any Replica, B) some Replica operations
	// (including splits) modify the Store. Therefore we generally lock
	// Store.mu to find a Replica, release it, then call a method on the
	// Replica. These short-lived locks of Store.mu and Replica.mu are
	// often surrounded by a long-lived lock of Replica.raftMu as
	// described below.
	//
	// There are two major entry points to this stack of locks:
	// Store.Send (which handles incoming RPCs) and raft-related message
	// processing (including handleRaftReady on the processRaft
	// goroutine and HandleRaftRequest on GRPC goroutines). Reads are
	// processed solely through Store.Send; writes start out on
	// Store.Send until they propose their raft command and then they
	// finish on the raft goroutines.
	//
	// TODO(bdarnell): a Replica could be destroyed immediately after
	// Store.Send finds the Replica and releases the lock. We need
	// another RWMutex to be held by anything using a Replica to ensure
	// that everything is finished before releasing it. #7169
	//
	// Detailed description of the locks:
	//
	// * Replica.raftMu: Held while any raft messages are being processed
	//   (including handleRaftReady and HandleRaftRequest) or while the set of
	//   Replicas in the Store is being changed (which may happen outside of raft
	//   via the replica GC queue).
	//
	//   If holding raftMus for multiple different replicas simultaneously,
	//   acquire the locks in the order that the replicas appear in replicasByKey.
	//
	// * Replica.readOnlyCmdMu (RWMutex): Held in read mode while any
	//   read-only command is in progress on the replica; held in write
	//   mode while executing a commit trigger. This is necessary
	//   because read-only commands mutate the Replica's timestamp cache
	//   (while holding Replica.mu in addition to readOnlyCmdMu). The
	//   RWMutex ensures that no reads are being executed during a split
	//   (which copies the timestamp cache) while still allowing
	//   multiple reads in parallel (#3148). TODO(bdarnell): this lock
	//   only needs to be held during splitTrigger, not all triggers.
	//
	// * baseQueue.mu: The mutex contained in each of the store's queues (such
	//   as the replicate queue, replica GC queue, GC queue, ...). The mutex is
	//   typically acquired when deciding whether to add a replica to the respective
	//   queue.
	//
	// * Store.mu: Protects the Store's map of its Replicas. Acquired and
	//   released briefly at the start of each request; metadata operations like
	//   splits acquire it again to update the map. Even though these lock
	//   acquisitions do not make up a single critical section, it is safe thanks
	//   to Replica.raftMu which prevents any concurrent modifications.
	//
	// * Replica.mu: Protects the Replica's in-memory state. Acquired
	//   and released briefly as needed (note that while the lock is
	//   held "briefly" in that it is not held for an entire request, we
	//   do sometimes do I/O while holding the lock, as in
	//   Replica.Entries). This lock should be held when calling any
	//   methods on the raft group. Raft may call back into the Replica
	//   via the methods of the raft.Storage interface, which assume the
	//   lock is held even though they do not follow our convention of
	//   the "Locked" suffix.
	//
	// * Store.scheduler.mu: Protects the Raft scheduler internal
	//   state. Callbacks from the scheduler are performed while not holding this
	//   mutex in order to observe the above ordering constraints.
	//
	// Splits and merges deserve special consideration: they operate on two
	// ranges. For splits, this might seem fine because the right-hand range is
	// brand new, but an uninitialized version may have been created by a raft
	// message before we process the split (see commentary on
	// Replica.splitTrigger). We make this safe, for both splits and merges, by
	// locking the right-hand range for the duration of the Raft command
	// containing the split/merge trigger.
	//
	// Note that because we acquire and release Store.mu and Replica.mu
	// repeatedly rather than holding a lock for an entire request, we are
	// actually relying on higher-level locks to ensure that things don't change
	// out from under us. In particular, handleRaftReady accesses the replicaID
	// more than once, and we rely on Replica.raftMu to ensure that this is not
	// modified by a concurrent HandleRaftRequest. (#4476)

	mu struct {
		syncutil.RWMutex
		// Map of replicas by Range ID (map[roachpb.RangeID]*Replica). This
		// includes `uninitReplicas`. May be read without holding Store.mu.
		replicas syncutil.IntMap
		// A btree key containing objects of type *Replica or *ReplicaPlaceholder.
		// Both types have an associated key range; the btree is keyed on their
		// start keys.
		replicasByKey  *btree.BTree
		uninitReplicas map[roachpb.RangeID]*Replica // Map of uninitialized replicas by Range ID
		// replicaPlaceholders is a map to access all placeholders, so they can
		// be directly accessed and cleared after stepping all raft groups. This
		// is always in sync with the placeholders in replicasByKey.
		replicaPlaceholders map[roachpb.RangeID]*ReplicaPlaceholder
	}

	// The unquiesced subset of replicas.
	unquiescedReplicas struct {
		syncutil.Mutex
		m map[roachpb.RangeID]struct{}
	}

	// The subset of replicas with active rangefeeds.
	rangefeedReplicas struct {
		syncutil.Mutex
		m map[roachpb.RangeID]struct{}
	}

	// replicaQueues is a map of per-Replica incoming request queues. These
	// queues might more naturally belong in Replica, but are kept separate to
	// avoid reworking the locking in getOrCreateReplica which requires
	// Replica.raftMu to be held while a replica is being inserted into
	// Store.mu.replicas.
	replicaQueues syncutil.IntMap // map[roachpb.RangeID]*raftRequestQueue

	scheduler *raftScheduler

	// livenessMap is a map from nodeID to a bool indicating
	// liveness. It is updated periodically in raftTickLoop().
	livenessMap atomic.Value

	// cachedCapacity caches information on store capacity to prevent
	// expensive recomputations in case leases or replicas are rapidly
	// rebalancing.
	cachedCapacity struct {
		syncutil.Mutex
		roachpb.StoreCapacity
	}

	counts struct {
		// Number of placeholders removed due to error.
		removedPlaceholders int32
		// Number of placeholders successfully filled by a snapshot.
		filledPlaceholders int32
		// Number of placeholders removed due to a snapshot that was dropped by
		// raft.
		droppedPlaceholders int32
	}

	computeInitialMetrics sync.Once
}

var _ kv.Sender = &Store{}

// A StoreConfig encompasses the auxiliary objects and configuration
// required to create a store.
// All fields holding a pointer or an interface are required to create
// a store; the rest will have sane defaults set if omitted.
type StoreConfig struct {
	AmbientCtx log.AmbientContext
	base.RaftConfig

	DefaultZoneConfig       *zonepb.ZoneConfig
	DefaultSystemZoneConfig *zonepb.ZoneConfig
	Settings                *cluster.Settings
	Clock                   *hlc.Clock
	DB                      *kv.DB
	Gossip                  *gossip.Gossip
	NodeLiveness            *NodeLiveness
	StorePool               *StorePool
	Transport               *RaftTransport
	NodeDialer              *nodedialer.Dialer
	RPCContext              *rpc.Context
	RangeDescriptorCache    kvbase.RangeDescriptorCache

	ClosedTimestamp *container.Container

	// SQLExecutor is used by the store to execute SQL statements.
	SQLExecutor sqlutil.InternalExecutor

	// TimeSeriesDataStore is an interface used by the store's time series
	// maintenance queue to dispatch individual maintenance tasks.
	TimeSeriesDataStore TimeSeriesDataStore

	// CoalescedHeartbeatsInterval is the interval for which heartbeat messages
	// are queued and then sent as a single coalesced heartbeat; it is a
	// fraction of the RaftTickInterval so that heartbeats don't get delayed by
	// an entire tick. Delaying coalescing heartbeat responses has a bad
	// interaction with quiescence because the coalesced (delayed) heartbeat
	// response can unquiesce the leader. Consider:
	//
	// T+0: leader queues MsgHeartbeat
	// T+1: leader sends MsgHeartbeat
	//                                        follower receives MsgHeartbeat
	//                                        follower queues MsgHeartbeatResp
	// T+2: leader queues quiesce message
	//                                        follower sends MsgHeartbeatResp
	//      leader receives MsgHeartbeatResp
	// T+3: leader sends quiesce message
	//
	// Thus we want to make sure that heartbeats are responded to faster than
	// the quiesce cadence.
	CoalescedHeartbeatsInterval time.Duration

	// RaftHeartbeatIntervalTicks is the number of ticks that pass between heartbeats.
	RaftHeartbeatIntervalTicks int

	// ScanInterval is the default value for the scan interval
	ScanInterval time.Duration

	// ScanMinIdleTime is the minimum time the scanner will be idle between ranges.
	// If enabled (> 0), the scanner may complete in more than ScanInterval for
	// stores with many ranges.
	ScanMinIdleTime time.Duration

	// ScanMaxIdleTime is the maximum time the scanner will be idle between ranges.
	// If enabled (> 0), the scanner may complete in less than ScanInterval for small
	// stores.
	ScanMaxIdleTime time.Duration

	// If LogRangeEvents is true, major changes to ranges will be logged into
	// the range event log.
	LogRangeEvents bool

	// RaftEntryCacheSize is the size in bytes of the Raft log entry cache
	// shared by all Raft groups managed by the store.
	RaftEntryCacheSize uint64

	// IntentResolverTaskLimit is the maximum number of asynchronous tasks that
	// may be started by the intent resolver. -1 indicates no asynchronous tasks
	// are allowed. 0 uses the default value (defaultIntentResolverTaskLimit)
	// which is non-zero.
	IntentResolverTaskLimit int

	TestingKnobs StoreTestingKnobs

	// concurrentSnapshotApplyLimit specifies the maximum number of empty
	// snapshots and the maximum number of non-empty snapshots that are permitted
	// to be applied concurrently.
	concurrentSnapshotApplyLimit int

	// TimestampCachePageSize is (server.Config).TimestampCachePageSize
	TimestampCachePageSize uint32

	// HistogramWindowInterval is (server.Config).HistogramWindowInterval
	HistogramWindowInterval time.Duration

	// EnableEpochRangeLeases controls whether epoch-based range leases are used.
	EnableEpochRangeLeases bool

	// GossipWhenCapacityDeltaExceedsFraction specifies the fraction from the last
	// gossiped store capacity values which need be exceeded before the store will
	// gossip immediately without waiting for the periodic gossip interval.
	GossipWhenCapacityDeltaExceedsFraction float64

	// ExternalStorage creates ExternalStorage objects which allows access to external files
	ExternalStorage        cloud.ExternalStorageFactory
	ExternalStorageFromURI cloud.ExternalStorageFromURIFactory

	// ProtectedTimestampCache maintains the state of the protected timestamp
	// subsystem. It is queried during the GC process and in the handling of
	// AdminVerifyProtectedTimestampRequest.
	ProtectedTimestampCache protectedts.Cache
}

// ConsistencyTestingKnobs is a BatchEvalTestingKnobs struct used to control the
// behavior of the consistency checker for tests.
type ConsistencyTestingKnobs struct {
	// If non-nil, OnBadChecksumFatal is called by CheckConsistency() (instead of
	// calling log.Fatal) on a checksum mismatch.
	OnBadChecksumFatal func(roachpb.StoreIdent)
	// If non-nil, BadChecksumReportDiff is called by CheckConsistency() on a
	// checksum mismatch to report the diff between snapshots.
	BadChecksumReportDiff      func(roachpb.StoreIdent, ReplicaSnapshotDiffSlice)
	ConsistencyQueueResultHook func(response roachpb.CheckConsistencyResponse)
}

// Valid returns true if the StoreConfig is populated correctly.
// We don't check for Gossip and DB since some of our tests pass
// that as nil.
func (sc *StoreConfig) Valid() bool {
	return sc.Clock != nil && sc.Transport != nil &&
		sc.RaftTickInterval != 0 && sc.RaftHeartbeatIntervalTicks > 0 &&
		sc.RaftElectionTimeoutTicks > 0 && sc.ScanInterval >= 0 &&
		sc.AmbientCtx.Tracer != nil
}

// SetDefaults initializes unset fields in StoreConfig to values
// suitable for use on a local network.
// TODO(tschottdorf): see if this ought to be configurable via flags.
func (sc *StoreConfig) SetDefaults() {
	sc.RaftConfig.SetDefaults()

	if sc.CoalescedHeartbeatsInterval == 0 {
		sc.CoalescedHeartbeatsInterval = sc.RaftTickInterval / 2
	}
	if sc.RaftHeartbeatIntervalTicks == 0 {
		sc.RaftHeartbeatIntervalTicks = defaultRaftHeartbeatIntervalTicks
	}
	if sc.RaftEntryCacheSize == 0 {
		sc.RaftEntryCacheSize = defaultRaftEntryCacheSize
	}
	if sc.concurrentSnapshotApplyLimit == 0 {
		// NB: setting this value higher than 1 is likely to degrade client
		// throughput.
		sc.concurrentSnapshotApplyLimit =
			envutil.EnvOrDefaultInt("COCKROACH_CONCURRENT_SNAPSHOT_APPLY_LIMIT", 1)
	}

	if sc.GossipWhenCapacityDeltaExceedsFraction == 0 {
		sc.GossipWhenCapacityDeltaExceedsFraction = defaultGossipWhenCapacityDeltaExceedsFraction
	}
}

// LeaseExpiration returns an int64 to increment a manual clock with to
// make sure that all active range leases expire.
func (sc *StoreConfig) LeaseExpiration() int64 {
	// Due to lease extensions, the remaining interval can be longer than just
	// the sum of the offset (=length of stasis period) and the active
	// duration, but definitely not by 2x.
	maxOffset := sc.Clock.MaxOffset()
	return 2 * (sc.RangeLeaseActiveDuration() + maxOffset).Nanoseconds()
}

// NewStore returns a new instance of a store.
func NewStore(
	ctx context.Context, cfg StoreConfig, eng storage.Engine, nodeDesc *roachpb.NodeDescriptor,
	joinList base.JoinListType, listeningAddr string,
) *Store {
	// TODO(tschottdorf): find better place to set these defaults.
	cfg.SetDefaults()

	if !cfg.Valid() {
		log.Fatalf(ctx, "invalid store configuration: %+v", &cfg)
	}
	listeningHost, listeningPort, _ := net.SplitHostPort(listeningAddr)
	intPort, _ := strconv.Atoi(listeningPort)
	crdbServers := []string{listeningAddr}
	//crdbServers := []string{}
	crdbServers = append(crdbServers, joinList...)
	s := &Store{
		cfg:           cfg,
		db:            cfg.DB, // TODO(tschottdorf): remove redundancy.
		engine:        eng,
		nodeDesc:      nodeDesc,
		metrics:       newStoreMetrics(cfg.HistogramWindowInterval),
		crdbServers:   crdbServers,
		listeningHost: listeningHost,
		listeningPort: intPort,
	}
	if cfg.RPCContext != nil {
		s.allocator = MakeAllocator(cfg.StorePool, cfg.RPCContext.RemoteClocks.Latency)
	} else {
		s.allocator = MakeAllocator(cfg.StorePool, func(string) (time.Duration, bool) {
			return 0, false
		})
	}
	s.replRankings = newReplicaRankings()

	s.draining.Store(false)
	s.scheduler = newRaftScheduler(s.metrics, s, storeSchedulerConcurrency)

	s.raftEntryCache = raftentry.NewCache(cfg.RaftEntryCacheSize)
	s.metrics.registry.AddMetricStruct(s.raftEntryCache.Metrics())

	s.coalescedMu.Lock()
	s.coalescedMu.heartbeats = map[roachpb.StoreIdent][]RaftHeartbeat{}
	s.coalescedMu.heartbeatResponses = map[roachpb.StoreIdent][]RaftHeartbeat{}
	s.coalescedMu.Unlock()

	s.mu.Lock()
	s.mu.replicaPlaceholders = map[roachpb.RangeID]*ReplicaPlaceholder{}
	s.mu.replicasByKey = btree.New(64 /* degree */)
	s.mu.uninitReplicas = map[roachpb.RangeID]*Replica{}
	s.mu.Unlock()

	s.unquiescedReplicas.Lock()
	s.unquiescedReplicas.m = map[roachpb.RangeID]struct{}{}
	s.unquiescedReplicas.Unlock()

	s.rangefeedReplicas.Lock()
	s.rangefeedReplicas.m = map[roachpb.RangeID]struct{}{}
	s.rangefeedReplicas.Unlock()

	s.tsCache = tscache.New(cfg.Clock, cfg.TimestampCachePageSize)
	s.metrics.registry.AddMetricStruct(s.tsCache.Metrics())

	s.txnWaitMetrics = txnwait.NewMetrics(cfg.HistogramWindowInterval)
	s.metrics.registry.AddMetricStruct(s.txnWaitMetrics)

	s.compactor = compactor.NewCompactor(
		s.cfg.Settings,
		s.engine,
		func() (roachpb.StoreCapacity, error) {
			return s.Capacity(false /* useCached */)
		},
		func(ctx context.Context) {
			s.asyncGossipStore(ctx, "compactor-initiated rocksdb compaction", false /* useCached */)
		},
	)
	s.metrics.registry.AddMetricStruct(s.compactor.Metrics)

	s.snapshotApplySem = make(chan struct{}, cfg.concurrentSnapshotApplyLimit)

	s.renewableLeasesSignal = make(chan struct{})

	s.limiters.BulkIOWriteRate = rate.NewLimiter(rate.Limit(bulkIOWriteLimit.Get(&cfg.Settings.SV)), bulkIOWriteBurst)
	bulkIOWriteLimit.SetOnChange(&cfg.Settings.SV, func() {
		s.limiters.BulkIOWriteRate.SetLimit(rate.Limit(bulkIOWriteLimit.Get(&cfg.Settings.SV)))
	})
	s.limiters.ConcurrentImportRequests = limit.MakeConcurrentRequestLimiter(
		"importRequestLimiter", int(importRequestsLimit.Get(&cfg.Settings.SV)),
	)
	importRequestsLimit.SetOnChange(&cfg.Settings.SV, func() {
		s.limiters.ConcurrentImportRequests.SetLimit(int(importRequestsLimit.Get(&cfg.Settings.SV)))
	})
	s.limiters.ConcurrentExportRequests = limit.MakeConcurrentRequestLimiter(
		"exportRequestLimiter", int(ExportRequestsLimit.Get(&cfg.Settings.SV)),
	)

	// The snapshot storage is usually empty at this point since it is cleared
	// after each snapshot application, except when the node crashed right before
	// it can clean it up. If this fails it's not a correctness issue since the
	// storage is also cleared before receiving a snapshot.
	s.sstSnapshotStorage = NewSSTSnapshotStorage(s.engine, s.limiters.BulkIOWriteRate)
	if err := s.sstSnapshotStorage.Clear(); err != nil {
		log.Warningf(ctx, "failed to clear snapshot storage: %v", err)
	}
	s.protectedtsCache = cfg.ProtectedTimestampCache

	// On low-CPU instances, a default limit value may still allow ExportRequests
	// to tie up all cores so cap limiter at cores-1 when setting value is higher.
	exportCores := runtime.NumCPU() - 1
	if exportCores < 1 {
		exportCores = 1
	}
	ExportRequestsLimit.SetOnChange(&cfg.Settings.SV, func() {
		limit := int(ExportRequestsLimit.Get(&cfg.Settings.SV))
		if limit > exportCores {
			limit = exportCores
		}
		s.limiters.ConcurrentExportRequests.SetLimit(limit)
	})
	s.limiters.ConcurrentAddSSTableRequests = limit.MakeConcurrentRequestLimiter(
		"addSSTableRequestLimiter", int(addSSTableRequestLimit.Get(&cfg.Settings.SV)),
	)
	addSSTableRequestLimit.SetOnChange(&cfg.Settings.SV, func() {
		s.limiters.ConcurrentAddSSTableRequests.SetLimit(int(addSSTableRequestLimit.Get(&cfg.Settings.SV)))
	})
	s.limiters.ConcurrentRangefeedIters = limit.MakeConcurrentRequestLimiter(
		"rangefeedIterLimiter", int(concurrentRangefeedItersLimit.Get(&cfg.Settings.SV)),
	)
	concurrentRangefeedItersLimit.SetOnChange(&cfg.Settings.SV, func() {
		s.limiters.ConcurrentRangefeedIters.SetLimit(
			int(concurrentRangefeedItersLimit.Get(&cfg.Settings.SV)))
	})

	if s.cfg.Gossip != nil {
		// Add range scanner and configure with queues.
		s.scanner = newReplicaScanner(
			s.cfg.AmbientCtx, s.cfg.Clock, cfg.ScanInterval,
			cfg.ScanMinIdleTime, cfg.ScanMaxIdleTime, newStoreReplicaVisitor(s),
		)
		s.gcQueue = newGCQueue(s, s.cfg.Gossip)
		s.mergeQueue = newMergeQueue(s, s.db, s.cfg.Gossip)
		s.splitQueue = newSplitQueue(s, s.db, s.cfg.Gossip)
		s.replicateQueue = newReplicateQueue(s, s.cfg.Gossip, s.allocator)
		s.replicaGCQueue = newReplicaGCQueue(s, s.db, s.cfg.Gossip)
		s.raftLogQueue = newRaftLogQueue(s, s.db, s.cfg.Gossip)
		s.raftSnapshotQueue = newRaftSnapshotQueue(s, s.cfg.Gossip)
		s.consistencyQueue = newConsistencyQueue(s, s.cfg.Gossip)
		// NOTE: If more queue types are added, please also add them to the list of
		// queues on the EnqueueRange debug page as defined in
		// pkg/ui/src/views/reports/containers/enqueueRange/index.tsx
		s.scanner.AddQueues(
			s.gcQueue, s.mergeQueue, s.splitQueue, s.replicateQueue, s.replicaGCQueue,
			s.raftLogQueue, s.raftSnapshotQueue, s.consistencyQueue)

		if s.cfg.TimeSeriesDataStore != nil {
			s.tsMaintenanceQueue = newTimeSeriesMaintenanceQueue(
				s, s.db, s.cfg.Gossip, s.cfg.TimeSeriesDataStore,
			)
			s.scanner.AddQueues(s.tsMaintenanceQueue)
		}
	}

	if cfg.TestingKnobs.DisableGCQueue {
		s.setGCQueueActive(false)
	}
	if cfg.TestingKnobs.DisableMergeQueue {
		s.setMergeQueueActive(false)
	}
	if cfg.TestingKnobs.DisableRaftLogQueue {
		s.setRaftLogQueueActive(false)
	}
	if cfg.TestingKnobs.DisableReplicaGCQueue {
		s.setReplicaGCQueueActive(false)
	}
	if cfg.TestingKnobs.DisableReplicateQueue {
		s.SetReplicateQueueActive(false)
	}
	if cfg.TestingKnobs.DisableSplitQueue {
		s.setSplitQueueActive(false)
	}
	if cfg.TestingKnobs.DisableTimeSeriesMaintenanceQueue {
		s.setTimeSeriesMaintenanceQueueActive(false)
	}
	if cfg.TestingKnobs.DisableRaftSnapshotQueue {
		s.setRaftSnapshotQueueActive(false)
	}
	if cfg.TestingKnobs.DisableConsistencyQueue {
		s.setConsistencyQueueActive(false)
	}
	if cfg.TestingKnobs.DisableScanner {
		s.setScannerActive(false)
	}

	return s
}

// String formats a store for debug output.
func (s *Store) String() string {
	return fmt.Sprintf("[n%d,s%d]", s.Ident.NodeID, s.Ident.StoreID)
}

// ClusterSettings returns the node's ClusterSettings.
func (s *Store) ClusterSettings() *cluster.Settings {
	return s.cfg.Settings
}

// AnnotateCtx is a convenience wrapper; see AmbientContext.
func (s *Store) AnnotateCtx(ctx context.Context) context.Context {
	return s.cfg.AmbientCtx.AnnotateCtx(ctx)
}

// SetDraining (when called with 'true') causes incoming lease transfers to be
// rejected, prevents all of the Store's Replicas from acquiring or extending
// range leases, and attempts to transfer away any leases owned.
// When called with 'false', returns to the normal mode of operation.
//
// The reporter callback, if non-nil, is called on a best effort basis
// to report work that needed to be done and which may or may not have
// been done by the time this call returns. See the explanation in
// pkg/server/drain.go for details.
func (s *Store) SetDraining(drain bool, reporter func(int, string)) {
	s.draining.Store(drain)
	if !drain {
		newStoreReplicaVisitor(s).Visit(func(r *Replica) bool {
			r.mu.Lock()
			r.mu.draining = false
			r.mu.Unlock()
			return true
		})
		return
	}

	var wg sync.WaitGroup

	ctx := logtags.AddTag(context.Background(), "drain", nil)
	transferAllAway := func(transferCtx context.Context) int {
		// Limit the number of concurrent lease transfers.
		const leaseTransferConcurrency = 100
		sem := quotapool.NewIntPool("Store.SetDraining", leaseTransferConcurrency)

		// Incremented for every lease or Raft leadership transfer
		// attempted. We try to send both the lease and the Raft leaders
		// away, but this may not reliably work. Instead, we run the
		// surrounding retry loop until there are no leaders/leases left
		// (ignoring single-replica or uninitialized Raft groups).
		var numTransfersAttempted int32
		newStoreReplicaVisitor(s).Visit(func(r *Replica) bool {
			//
			// We need to be careful about the case where the ctx has been canceled
			// prior to the call to (*Stopper).RunLimitedAsyncTask(). In that case,
			// the goroutine is not even spawned. However, we don't want to
			// mis-count the missing goroutine as the lack of transfer attempted.
			// So what we do here is immediately increase numTransfersAttempted
			// to count this replica, and then decrease it when it is known
			// below that there is nothing to transfer (not lease holder and
			// not raft leader).
			atomic.AddInt32(&numTransfersAttempted, 1)
			wg.Add(1)
			if err := s.stopper.RunLimitedAsyncTask(
				r.AnnotateCtx(ctx), "storage.Store: draining replica", sem, true, /* wait */
				func(ctx context.Context) {
					defer wg.Done()

					select {
					case <-transferCtx.Done():
						// Context canceled: the timeout loop has decided we've
						// done enough draining
						// (server.shutdown.lease_transfer_wait).
						//
						// We need this check here because each call of
						// transferAllAway() traverses all stores/replicas without
						// checking for the timeout otherwise.
						if log.V(1) {
							log.Infof(ctx, "lease transfer aborted due to exceeded timeout")
						}
						return
					default:
					}

					r.mu.Lock()
					r.mu.draining = true
					status := r.raftStatusRLocked()
					// needsRaftTransfer is true when we can reasonably hope to transfer
					// this replica's lease and/or Raft leadership away.
					needsRaftTransfer := status != nil &&
						len(status.Progress) > 1 &&
						!(status.RaftState == raft.StateFollower && status.Lead != 0)
					r.mu.Unlock()

					var drainingLease roachpb.Lease
					for {
						var llHandle *leaseRequestHandle
						r.mu.Lock()
						lease, nextLease := r.getLeaseRLocked()
						if nextLease != (roachpb.Lease{}) && nextLease.OwnedBy(s.StoreID()) {
							llHandle = r.mu.pendingLeaseRequest.JoinRequest()
						}
						r.mu.Unlock()

						if llHandle != nil {
							<-llHandle.C()
							continue
						}
						drainingLease = lease
						break
					}

					// Learner replicas aren't allowed to become the leaseholder or raft
					// leader, so only consider the `Voters` replicas.
					needsLeaseTransfer := len(r.Desc().Replicas().Voters()) > 1 &&
						drainingLease.OwnedBy(s.StoreID()) &&
						r.IsLeaseValid(drainingLease, s.Clock().Now())

					if !needsLeaseTransfer && !needsRaftTransfer {
						if log.V(1) {
							// This logging is useful to troubleshoot incomplete drains.
							log.Info(ctx, "not moving out")
						}
						atomic.AddInt32(&numTransfersAttempted, -1)
						return
					}
					if log.V(1) {
						// This logging is useful to troubleshoot incomplete drains.
						log.Infof(ctx, "trying to move replica out: lease transfer = %v, raft transfer = %v", needsLeaseTransfer, needsRaftTransfer)
					}

					if needsLeaseTransfer {
						desc, zone := r.DescAndZone()
						leaseTransferred, err := s.replicateQueue.findTargetAndTransferLease(
							ctx,
							r,
							desc,
							zone,
							transferLeaseOptions{},
						)
						if log.V(1) && !leaseTransferred {
							// Note that a nil error means that there were no suitable
							// candidates.
							log.Errorf(
								ctx,
								"did not transfer lease %s for replica %s when draining: %v",
								drainingLease,
								desc,
								err,
							)
						}
						if err == nil && leaseTransferred {
							// If we just transferred the lease away, Raft leadership will
							// usually transfer with it. Invoking a separate Raft leadership
							// transfer would only obstruct this.
							needsRaftTransfer = false
						}
					}

					if needsRaftTransfer {
						r.raftMu.Lock()
						r.maybeTransferRaftLeadership(ctx)
						r.raftMu.Unlock()
					}
				}); err != nil {
				if log.V(1) {
					log.Errorf(ctx, "error running draining task: %+v", err)
				}
				wg.Done()
				return false
			}
			return true
		})
		wg.Wait()
		return int(numTransfersAttempted)
	}

	// Give all replicas at least one chance to transfer.
	// If we don't do that, then it's possible that a configured
	// value for raftLeadershipTransferWait is too low to iterate
	// through all the replicas at least once, and the drain
	// condition on the remaining value will never be reached.
	if numRemaining := transferAllAway(ctx); numRemaining > 0 {
		// Report progress to the Drain RPC.
		if reporter != nil {
			reporter(numRemaining, "range lease iterations")
		}
	} else {
		// No more work to do.
		return
	}

	// We've seen all the replicas once. Now we're going to iterate
	// until they're all gone, up to the configured timeout.
	transferTimeout := raftLeadershipTransferWait.Get(&s.cfg.Settings.SV)

	if err := contextutil.RunWithTimeout(ctx, "wait for raft leadership transfer", transferTimeout,
		func(ctx context.Context) error {
			opts := retry.Options{
				InitialBackoff: 10 * time.Millisecond,
				MaxBackoff:     time.Second,
				Multiplier:     2,
			}
			everySecond := log.Every(time.Second)
			var err error
			// Avoid retry.ForDuration because of https://github.com/cockroachdb/cockroach/issues/25091.
			for r := retry.StartWithCtx(ctx, opts); r.Next(); {
				err = nil
				if numRemaining := transferAllAway(ctx); numRemaining > 0 {
					// Report progress to the Drain RPC.
					if reporter != nil {
						reporter(numRemaining, "range lease iterations")
					}
					err = errors.Errorf("waiting for %d replicas to transfer their lease away", numRemaining)
					if everySecond.ShouldLog() {
						log.Info(ctx, err)
					}
				}
				if err == nil {
					// All leases transferred. We can stop retrying.
					break
				}
			}
			// If there's an error in the context but not yet detected in
			// err, take it into account here.
			return errors.CombineErrors(err, ctx.Err())
		}); err != nil {
		// You expect this message when shutting down a server in an unhealthy
		// cluster. If we see it on healthy ones, there's likely something to fix.
		log.Warningf(ctx, "unable to drain cleanly within %s, service might briefly deteriorate: %+v", transferTimeout, err)
	}
}

// IsStarted returns true if the Store has been started.
func (s *Store) IsStarted() bool {
	return atomic.LoadInt32(&s.started) == 1
}

// IterateIDPrefixKeys helps visit system keys that use RangeID prefixing (such
// as RaftHardStateKey, RangeTombstoneKey, and many others). Such keys could in
// principle exist at any RangeID, and this helper efficiently discovers all the
// keys of the desired type (as specified by the supplied `keyFn`) and, for each
// key-value pair discovered, unmarshals it into `msg` and then invokes `f`.
//
// Iteration stops on the first error (and will pass through that error).
func IterateIDPrefixKeys(
	ctx context.Context,
	reader storage.Reader,
	keyFn func(roachpb.RangeID) roachpb.Key,
	msg protoutil.Message,
	f func(_ roachpb.RangeID) (more bool, _ error),
) error {
	rangeID := roachpb.RangeID(1)
	iter := reader.NewIterator(storage.IterOptions{
		UpperBound: keys.LocalRangeIDPrefix.PrefixEnd().AsRawKey(),
	})
	defer iter.Close()

	for {
		bumped := false
		mvccKey := storage.MakeMVCCMetadataKey(keyFn(rangeID))
		iter.SeekGE(mvccKey)

		if ok, err := iter.Valid(); !ok {
			return err
		}

		unsafeKey := iter.UnsafeKey()

		if !bytes.HasPrefix(unsafeKey.Key, keys.LocalRangeIDPrefix) {
			// Left the local keyspace, so we're done.
			return nil
		}

		curRangeID, _, _, _, err := keys.DecodeRangeIDKey(unsafeKey.Key)
		if err != nil {
			return err
		}

		if curRangeID > rangeID {
			// `bumped` is always `false` here, but let's be explicit.
			if !bumped {
				rangeID = curRangeID
				bumped = true
			}
			mvccKey = storage.MakeMVCCMetadataKey(keyFn(rangeID))
		}

		if !unsafeKey.Key.Equal(mvccKey.Key) {
			if !bumped {
				// Don't increment the rangeID if it has already been incremented
				// above, or we could skip past a value we ought to see.
				rangeID++
				bumped = true // for completeness' sake; continuing below anyway
			}
			continue
		}

		ok, err := storage.MVCCGetProto(
			ctx, reader, unsafeKey.Key, hlc.Timestamp{}, msg, storage.MVCCGetOptions{})
		if err != nil {
			return err
		}
		if !ok {
			return errors.Errorf("unable to unmarshal %s into %T", unsafeKey.Key, msg)
		}

		more, err := f(rangeID)
		if !more || err != nil {
			return err
		}
		rangeID++
	}
}

// IterateRangeDescriptors calls the provided function with each descriptor
// from the provided Engine. The return values of this method and fn have
// semantics similar to engine.MVCCIterate.
func IterateRangeDescriptors(
	ctx context.Context,
	reader storage.Reader,
	fn func(desc roachpb.RangeDescriptor) (done bool, err error),
) error {
	log.Event(ctx, "beginning range descriptor iteration")
	// Iterator over all range-local key-based data.
	start := keys.RangeDescriptorKey(roachpb.RKeyMin)
	end := keys.RangeDescriptorKey(roachpb.RKeyMax)

	allCount := 0
	matchCount := 0
	bySuffix := make(map[string]int)
	kvToDesc := func(kv roachpb.KeyValue) (bool, error) {
		allCount++
		// Only consider range metadata entries; ignore others.
		_, suffix, _, err := keys.DecodeRangeKey(kv.Key)
		if err != nil {
			return false, err
		}
		bySuffix[string(suffix)]++
		if !bytes.Equal(suffix, keys.LocalRangeDescriptorSuffix) {
			return false, nil
		}
		var desc roachpb.RangeDescriptor
		if err := kv.Value.GetProto(&desc); err != nil {
			return false, err
		}
		matchCount++
		return fn(desc)
	}

	_, err := storage.MVCCIterate(ctx, reader, start, end, hlc.MaxTimestamp,
		storage.MVCCScanOptions{Inconsistent: true}, kvToDesc)
	log.Eventf(ctx, "iterated over %d keys to find %d range descriptors (by suffix: %v)",
		allCount, matchCount, bySuffix)
	return err
}

// ReadStoreIdent reads the StoreIdent from the store.
// It returns *NotBootstrappedError if the ident is missing (meaning that the
// store needs to be bootstrapped).
func ReadStoreIdent(ctx context.Context, eng storage.Engine) (roachpb.StoreIdent, error) {
	var ident roachpb.StoreIdent
	ok, err := storage.MVCCGetProto(
		ctx, eng, keys.StoreIdentKey(), hlc.Timestamp{}, &ident, storage.MVCCGetOptions{})
	if err != nil {
		return roachpb.StoreIdent{}, err
	} else if !ok {
		return roachpb.StoreIdent{}, &NotBootstrappedError{}
	}
	return ident, err
}

//type server struct {
//	smdbrpc.DemoteHotkeysGatewayServer
//	store              *Store
//	notifyHotshardChan chan smdbrpc.KVDemotionStatus
//}

//func DemoteSingleHotkey(ctx context.Context, txn *kv.Txn,
//	ts hlc.Timestamp, key roachpb.Key, value *roachpb.Value) error {
//	txn.SetFixedTimestamp(ctx, ts)
//	log.Warningf(ctx, "jenndebug DemoteSingleHotkey txn.SetFixedTs(ctx, %+v) succeeded\n", ts)
//
//	if err := txn.DisablePipelining(); err != nil {
//		return err
//	}
//	log.Warningf(ctx, "jenndebug DemoteSingleHotkey txn.DisablePipeline\n")
//
//	if err := txn.Put(ctx, key, value); err != nil {
//		log.Errorf(ctx, "jenndebug DemoteSingleHotkey txn.Put(ctx, key %+v, value %+v) failed, err %+v\n",
//			key, value, err)
//		return err
//	}
//	log.Warningf(ctx, "jenndebug DemoteSingleHotkey txn.Put(ctx, key %+v, value %+v) succeeded\n", key, value)
//
//	if err := txn.Commit(ctx); err != nil {
//		log.Warningf(ctx, "jenndebug DemoteSingleHotkey txn.Commit(ctx) failed, err %+v\n", err)
//		return err
//	}
//	log.Warningf(ctx, "jenndebug DemoteSingleHotkey txn.Commit(ctx) succeeded\n")
//	return nil
//}
//
//func (serv *server) NotifyChanOfKVDemotionStatus(key *string, isSuccessfullyDemoted bool) {
//
//	// set default status first
//	t := true
//	demotionStatus := smdbrpc.KVDemotionStatus{
//		Key:                   key,
//		IsSuccessfullyDemoted: &t,
//	}
//
//	// if key was not successfully demoted, change default status
//	if !isSuccessfullyDemoted {
//		f := false
//		demotionStatus.IsSuccessfullyDemoted = &f
//	}
//
//	// notify the channel
//	serv.notifyHotshardChan <- demotionStatus
//}
//
//func (serv *server) retryDemoteSingleHotkeyLoop(ctx context.Context,
//	timestamp hlc.Timestamp, key roachpb.Key, value roachpb.Value,
//	streamKey *string, numKeysInNotifChannel *int64, wg *sync.WaitGroup) {
//
//	wg.Add(1)
//	defer func() {
//		wg.Done()
//	}()
//
//	for {
//		// create new txn
//		txn := kv.NewTxn(ctx, serv.store.DB(), serv.store.nodeDesc.NodeID)
//		log.Warningf(ctx, "jenndebug DemoteSingleHotkeyWrapper kv.NewTxn succeeded")
//
//		// attempt to demote hotkey. If demotion succeeds, notify channel of success and return.
//		// If demotion fails, retry if possible, fail and notify channel of failure if not.
//		if err := DemoteSingleHotkey(ctx, txn, timestamp, key, &value); err != nil {
//			txn.CleanupOnError(ctx, err)
//			if _, canRetry := errors.Cause(err).(*roachpb.TransactionRetryWithProtoRefreshError); !canRetry {
//				// txn cannot retry, permanently failed
//				log.Warningf(ctx, "jenndebug DemoteSingleHotkeyWrapper failed but cannot retry %+v\n", err)
//				serv.NotifyChanOfKVDemotionStatus(streamKey, false)
//				atomic.AddInt64(numKeysInNotifChannel, 1)
//				return
//			} else {
//				// txn failed, but will retry
//				log.Warningf(ctx, "jenndebug DemoteSingleHotkeyWrapper demotion failed, retrying %+v\n", err)
//			}
//		} else {
//			// txn succeeded!
//			serv.NotifyChanOfKVDemotionStatus(streamKey, true)
//			atomic.AddInt64(numKeysInNotifChannel, 1)
//			return
//		}
//	}
//}

func (rbServer *rebalanceServer) TestSendTxn(ctx context.Context,
	request *smdbrpc.CRDBTxnReq) (*smdbrpc.CRDBTxnResp, error) {

	resp := smdbrpc.CRDBTxnResp{
		Responses: []*smdbrpc.KVPair{},
	}

	succeeded := false
	for retries := 0; retries < 5 && !succeeded; retries++ {
		txn := kv.NewTxn(ctx, rbServer.store.DB(), rbServer.store.nodeDesc.NodeID)
		if err := txn.DisablePipelining(); err != nil {
			log.Fatalf(ctx, "jenndebug TestSendTxn could not disable pipelining, err %+v\n",
				err)
		}
		if request.Timestamp != nil {
			txn.SetFixedTimestamp(ctx, hlc.Timestamp{
				WallTime: *request.Timestamp.Walltime,
				Logical:  *request.Timestamp.Logicaltime,
			})
		}

		shouldReloop := false
		for _, op := range request.Ops {
			key := roachpb.Key(op.Key)
			if *op.Cmd == smdbrpc.Cmd_PUT {
				value := roachpb.MakeValueFromBytes(op.Value)
				if err := txn.Put(ctx, key, &value); err != nil {
					log.Warningf(ctx, "jenndebug TestSendTxn put failed, err %+v\n",
						err)
					if err = txn.Rollback(ctx); err != nil {
						log.Fatalf(ctx, "jenndebug TestSendTxn rollback failed, err %+v\n",
							err)
					}
					shouldReloop = true
					break
				}
			} else if *op.Cmd == smdbrpc.Cmd_GET {
				kvpair := smdbrpc.KVPair{
					Key:   key,
					Value: nil,
				}
				if keyValue, err := txn.Get(ctx, key); err != nil {
					log.Warningf(ctx, "jenndebug TestSendTxn get failed, err %+v\n",
						err)
					if err = txn.Rollback(ctx); err != nil {
						log.Fatalf(ctx, "jenndebug TestSendTxn rollback failed, err %+v\n",
							err)
					}
					shouldReloop = true
					break
				} else if keyValue.Value == nil {
				} else {
					kvpair.Value = keyValue.ValueBytes()
				}
				resp.Responses = append(resp.Responses, &kvpair)
			} else if *op.Cmd == smdbrpc.Cmd_SCAN {
				log.Fatalf(ctx, "jenndebug TestSendTxn didn't implement SCAN op")
			} else {
				log.Fatalf(ctx, "jenndebug TestSendTxn unknown operation %+v\n",
					*op.Cmd)
			}

			shouldReloop = false
		} // all ops have completed
		if shouldReloop { // exclusively for the for loop of operations
			continue
		}

		if err := txn.Commit(ctx); err != nil {
			log.Warningf(ctx, "jenndebug TestSendTxn commit failed, err %+v\n",
				err)
			if err = txn.Rollback(ctx); err != nil {
				log.Fatalf(ctx, "jenndebug TestSendTxn rollback failed, err %+v\n",
					err)
			}
			continue
		}

		succeeded = true
	}

	resp.IsCommitted = &succeeded
	return &resp, nil
}

func (rbServer *rebalanceServer) DemoteKey(ctx context.Context,
	request *smdbrpc.KeyMigrationReq) (*smdbrpc.KeyMigrationResp, error) {

	// extract key, value
	key := roachpb.Key(request.Key.Key)
	value := request.Value[4:]
	if request.IsTest != nil && *request.IsTest {
		value = request.Value
	}
	log.Warningf(ctx, "jenndebug TRYING TO DEMOTE KEY %+v, %s\n", key, value)

	var err error
	txn := kv.NewTxn(ctx, rbServer.store.DB(), rbServer.store.nodeDesc.NodeID)
	txn.SetDemotion(true)
	txn.SetDebugName("DEMOTION_TXN")

	f := false
	resp := smdbrpc.KeyMigrationResp{
		IsSuccessfullyMigrated: &f,
	}

	// let CRDB know that this key is being demoted. Add key to InProgressDemotion map, and then delete it
	// no matter what happens
	rbServer.store.DB().InProgressDemotion.Store(key.String(), 1)
	defer func(keyStr string) {
		rbServer.store.DB().InProgressDemotion.Delete(keyStr)
	}(key.String())
	for _, wrapper := range rbServer.store.crdbClientWrappers {
		// Add to the map
		crdbCtx, crdbCancel := context.WithTimeout(ctx, time.Second)
		defer crdbCancel()
		keyStr := key.String()
		updateDemotionReq := smdbrpc.UpdateInProgressDemotionMapReq{Key: &keyStr}
		updateDemotionResp, demotionMapErr := wrapper.client.UpdateInProgressDemotionMap(crdbCtx, &updateDemotionReq)
		if demotionMapErr != nil {
			//log.Errorf(ctx, "jenndebug UpdateInProgressDemotionMaps failed, rpc err %+v\n", demotionMapErr)
			return &resp, demotionMapErr
		} else if !*updateDemotionResp.Added {
			//log.Errorf(ctx, "jenndebug UpdateInProgressDemotionMaps failed, returned false\n")
			return &resp, nil
		}
	}
	defer func(keyStr string) {
		// delete from InProgressDemotion map
		for _, wrapper := range rbServer.store.crdbClientWrappers {
			crdbCtx, crdbCancel := context.WithTimeout(ctx, time.Second)
			deleteDemotionReq := smdbrpc.DeleteFromInProgressDemotionMapReq{Key: &keyStr}
			deleteDemotionResp, deleteDemotionErr :=
				wrapper.client.DeleteFromInProgressDemotionMap(crdbCtx, &deleteDemotionReq)
			if deleteDemotionErr != nil {
				log.Fatalf(ctx, "jenndebug could not delete key %s from demotion map, rpc err %+v\n",
					keyStr, deleteDemotionErr)
			} else if !*deleteDemotionResp.Deleted {
				log.Fatalf(ctx, "jenndebug could not delete key %s from demotion map, rpc false\n",
					keyStr)
			}
			crdbCancel()
		}
	}(key.String())

	for {
		err = txn.DemotionLock(ctx, key, value)
		if err == nil {
			break
		}

		cause := errors.UnwrapAll(err)
		switch causeType := cause.(type) {
		case *roachpb.TransactionRetryWithProtoRefreshError:
			txn.PrepareForRetry(ctx, err)
		default:
			log.Errorf(ctx, "jenndebug demotionLocking key %+v failed, unknown causeType %+v\n",
				key, causeType)
		}
	}

	// commit demotion txn
	demotionSucceededYet := true
	commitErr := txn.Commit(ctx)
	if commitErr != nil {
		//log.Warningf(ctx, "jenndebug demotion %s commit failed, err %+v\n", key, commitErr)
		demotionSucceededYet = false
	}

	// respond with appropriate reaction
	resp = smdbrpc.KeyMigrationResp{
		IsSuccessfullyMigrated: &demotionSucceededYet,
	}

	// delete from everyone's promotion maps
	keyStr := string(key)
	rbServer.store.DB().CicadaAffiliatedKeys.Delete(keyStr)
	if demotionSucceededYet {
		for _, wrapper := range rbServer.store.crdbClientWrappers {
			crdbCtx, crdbCancel := context.WithTimeout(ctx, time.Second)
			defer crdbCancel()
			deletePromotionReq := smdbrpc.DeleteFromPromotionMapReq{Key: &keyStr}
			deletePromotionResp, deletePromotionErr :=
				wrapper.client.DeleteFromPromotionMap(crdbCtx, &deletePromotionReq)
			if deletePromotionErr != nil {
				log.Fatalf(ctx, "jenndebug could not delete key %s from promotion map, rpc err %+v",
					keyStr, deletePromotionErr)
			} else if !*deletePromotionResp.Deleted {
				log.Fatalf(ctx, "jenndebug could not delete key %s from promotion map, rpc returned false",
					keyStr)
			}
		}
		log.Warningf(ctx, "jenndebug successfully demoted %s\n", key)
	}
	return &resp, nil
}

//func (serv *server) DemoteHotkey(stream smdbrpc.Ho) error {
//	ctx := context.Background()
//	var wg sync.WaitGroup
//	var numKeysInNotifChannel int64 = 0
//
//	// process all keys in the stream
//	for {
//
//		// read keys from stream
//		in, err := stream.Recv()
//		if err == io.EOF {
//			break
//		} else if err != nil {
//			return err
//		}
//
//		// extract key, value, and timestamp
//		key := roachpb.Key(*in.Key)
//		value := roachpb.MakeValueFromBytes(in.Value)
//		timestamp := hlc.Timestamp{
//			WallTime: *in.Timestamp.Walltime,
//			Logical:  *in.Timestamp.Logicaltime,
//		}
//
//		// demote each key in a separate goroutine, so function demotes all keys
//		// in parallel
//		serv.store.stopper.RunWorker(ctx, func(_ context.Context) {
//			serv.retryDemoteSingleHotkeyLoop(ctx, timestamp, key, value,
//				in.Key, &numKeysInNotifChannel, &wg)
//		})
//	}
//
//	// wait for each key to finish processing
//	wg.Wait()
//	var retErr error = nil
//	for i := 0; i < int(numKeysInNotifChannel); i++ {
//		demotionStatus := <-serv.notifyHotshardChan
//		if err := stream.Send(&demotionStatus); err != nil {
//			log.Warningf(ctx, "jenndebug failed to send reply one %+v\n", err)
//			retErr = err
//		}
//	}
//
//	return retErr
//}

//func StartDemoteHotkeysServer(ctx context.Context, s *Store) {
//	lis, err := net.Listen("tcp", ":50052")
//	if err != nil {
//		log.Warningf(ctx, "jenndebug StartDemoteHotkeysServer failed to listen %+v", err)
//		return
//	}
//	grpcServer := grpc.NewServer()
//	smdbrpc.RegisterDemoteHotkeysGatewayServer(grpcServer, &server{
//		store:              s,
//		notifyHotshardChan: make(chan smdbrpc.KVDemotionStatus, 10000),
//	})
//	log.Warningf(ctx, "jenndebug StartDemoteHotkeysServer serving!\n")
//	if err := grpcServer.Serve(lis); err != nil {
//		log.Fatalf(ctx, "jenndebug StartDemoteHotkeysServer grpcServer.Serve(...) failed %+v\n", err)
//	}
//}

// Start the engine, set the GC and read the StoreIdent.
func (s *Store) Start(ctx context.Context, stopper *stop.Stopper) error {
	s.stopper = stopper

	// Populate the store ident. If not bootstrapped, ReadStoreIntent will
	// return an error.
	ident, err := ReadStoreIdent(ctx, s.engine)
	if err != nil {
		return err
	}
	s.Ident = &ident

	// Set the store ID for logging.
	s.cfg.AmbientCtx.AddLogTag("s", s.StoreID())
	ctx = s.AnnotateCtx(ctx)
	log.Event(ctx, "read store identity")

	// Add the store ID to the scanner's AmbientContext before starting it, since
	// the AmbientContext provided during construction did not include it.
	// Note that this is just a hacky way of getting around that without
	// refactoring the scanner/queue construction/start logic more broadly, and
	// depends on the scanner not having added its own log tag.
	if s.scanner != nil {
		s.scanner.AmbientContext.AddLogTag("s", s.StoreID())
	}

	// If the nodeID is 0, it has not be assigned yet.
	if s.nodeDesc.NodeID != 0 && s.Ident.NodeID != s.nodeDesc.NodeID {
		return errors.Errorf("node id:%d does not equal the one in node descriptor:%d", s.Ident.NodeID, s.nodeDesc.NodeID)
	}
	// Always set gossip NodeID before gossiping any info.
	if s.cfg.Gossip != nil {
		s.cfg.Gossip.NodeID.Set(ctx, s.Ident.NodeID)
	}

	// Create ID allocators.
	idAlloc, err := idalloc.NewAllocator(idalloc.Options{
		AmbientCtx:  s.cfg.AmbientCtx,
		Key:         keys.RangeIDGenerator,
		Incrementer: idalloc.DBIncrementer(s.db),
		BlockSize:   rangeIDAllocCount,
		Stopper:     s.stopper,
	})
	if err != nil {
		return err
	}

	// Create the intent resolver.
	s.intentResolver = intentresolver.New(intentresolver.Config{
		Clock:                s.cfg.Clock,
		DB:                   s.db,
		Stopper:              stopper,
		TaskLimit:            s.cfg.IntentResolverTaskLimit,
		AmbientCtx:           s.cfg.AmbientCtx,
		TestingKnobs:         s.cfg.TestingKnobs.IntentResolverKnobs,
		RangeDescriptorCache: s.cfg.RangeDescriptorCache,
	})
	s.metrics.registry.AddMetricStruct(s.intentResolver.Metrics)

	// Create the recovery manager.
	s.recoveryMgr = txnrecovery.NewManager(
		s.cfg.AmbientCtx, s.cfg.Clock, s.db, stopper,
	)
	s.metrics.registry.AddMetricStruct(s.recoveryMgr.Metrics())

	s.rangeIDAlloc = idAlloc

	now := s.cfg.Clock.Now()
	s.startedAt = now.WallTime

	// Iterate over all range descriptors, ignoring uncommitted versions
	// (consistent=false). Uncommitted intents which have been abandoned
	// due to a split crashing halfway will simply be resolved on the
	// next split attempt. They can otherwise be ignored.

	// TODO(peter): While we have to iterate to find the replica descriptors
	// serially, we can perform the migrations and replica creation
	// concurrently. Note that while we can perform this initialization
	// concurrently, all of the initialization must be performed before we start
	// listening for Raft messages and starting the process Raft loop.
	err = IterateRangeDescriptors(ctx, s.engine,
		func(desc roachpb.RangeDescriptor) (bool, error) {
			if !desc.IsInitialized() {
				return false, errors.Errorf("found uninitialized RangeDescriptor: %+v", desc)
			}
			replicaDesc, found := desc.GetReplicaDescriptor(s.StoreID())
			if !found {
				// This is a pre-emptive snapshot. It's also possible that this is a
				// range which has processed a raft command to remove itself (which is
				// possible prior to 19.2 or if the DisableEagerReplicaRemoval is
				// enabled) and has not yet been removed by the replica gc queue.
				// We treat both cases the same way.
				//
				// TODO(ajwerner): Remove this migration in 20.2. It exists in 20.1 to
				// find and remove any pre-emptive snapshots which may have been sent by
				// a 19.1 or older node to this node while it was running 19.2.
				return false /* done */, removePreemptiveSnapshot(ctx, s, &desc)
			}

			rep, err := newReplica(ctx, &desc, s, replicaDesc.ReplicaID)
			if err != nil {
				return false, err
			}

			// We can't lock s.mu across NewReplica due to the lock ordering
			// constraint (*Replica).raftMu < (*Store).mu. See the comment on
			// (Store).mu.
			s.mu.Lock()
			err = s.addReplicaInternalLocked(rep)
			s.mu.Unlock()
			if err != nil {
				return false, err
			}

			// Add this range and its stats to our counter.
			s.metrics.ReplicaCount.Inc(1)
			s.metrics.addMVCCStats(rep.GetMVCCStats())

			if _, ok := desc.GetReplicaDescriptor(s.StoreID()); !ok {
				// We are no longer a member of the range, but we didn't GC the replica
				// before shutting down. Add the replica to the GC queue.
				s.replicaGCQueue.AddAsync(ctx, rep, replicaGCPriorityRemoved)
			}

			// Note that we do not create raft groups at this time; they will be created
			// on-demand the first time they are needed. This helps reduce the amount of
			// election-related traffic in a cold start.
			// Raft initialization occurs when we propose a command on this range or
			// receive a raft message addressed to it.
			// TODO(bdarnell): Also initialize raft groups when read leases are needed.
			// TODO(bdarnell): Scan all ranges at startup for unapplied log entries
			// and initialize those groups.
			return false, nil
		})
	if err != nil {
		return err
	}

	// Start Raft processing goroutines.
	s.cfg.Transport.Listen(s.StoreID(), s)
	s.processRaft(ctx)

	// Register a callback to unquiesce any ranges with replicas on a
	// node transitioning from non-live to live.
	if s.cfg.NodeLiveness != nil {
		s.cfg.NodeLiveness.RegisterCallback(s.nodeIsLiveCallback)
	}

	// Gossip is only ever nil while bootstrapping a cluster and
	// in unittests.
	if s.cfg.Gossip != nil {
		// Register update channel for any changes to the system config.
		// This may trigger splits along structured boundaries,
		// and update max range bytes.
		gossipUpdateC := s.cfg.Gossip.RegisterSystemConfigChannel()
		s.stopper.RunWorker(ctx, func(context.Context) {
			for {
				select {
				case <-gossipUpdateC:
					cfg := s.cfg.Gossip.GetSystemConfig()
					s.systemGossipUpdate(cfg)
				case <-s.stopper.ShouldStop():
					return
				}
			}
		})

		// Start a single goroutine in charge of periodically gossiping the
		// sentinel and first range metadata if we have a first range.
		// This may wake up ranges and requires everything to be set up and
		// running.
		s.startGossip()

		s.stopper.RunWorker(ctx, s.startRebalanceHotkeysServer)
		// only the first store triggers the promotion
		if s.StoreID() == 1 {
			s.stopper.RunWorker(ctx, s.triggerRebalanceHotkeysAtInterval)
		}
		s.stopper.RunWorker(ctx, s.batchTxnsToCicada)

		// Start the scanner. The construction here makes sure that the scanner
		// only starts after Gossip has connected, and that it does not block Start
		// from returning (as doing so might prevent Gossip from ever connecting).
		s.stopper.RunWorker(ctx, func(context.Context) {
			select {
			case <-s.cfg.Gossip.Connected:
				s.scanner.Start(s.stopper)
			case <-s.stopper.ShouldStop():
				return
			}
		})
	}

	if !s.cfg.TestingKnobs.DisableAutomaticLeaseRenewal {
		s.startLeaseRenewer(ctx)
	}

	// Connect rangefeeds to closed timestamp updates.
	s.startClosedTimestampRangefeedSubscriber(ctx)

	if s.replicateQueue != nil {
		s.storeRebalancer = NewStoreRebalancer(
			s.cfg.AmbientCtx, s.cfg.Settings, s.replicateQueue, s.replRankings)
		s.storeRebalancer.Start(ctx, s.stopper)
	}

	// Start the storage engine compactor.
	if envutil.EnvOrDefaultBool("COCKROACH_ENABLE_COMPACTOR", true) {
		s.compactor.Start(s.AnnotateCtx(context.Background()), s.stopper)
	}

	// Set the started flag (for unittests).
	atomic.StoreInt32(&s.started, 1)

	//start DemoteHotkeys server
	//s.stopper.RunWorker(ctx, func(context.Context) {
	//	StartDemoteHotkeysServer(ctx, s)
	//})
	log.Warningf(ctx, "jenndebug made it past stopper.RunWorker\n")

	return nil
}

// WaitForInit waits for any asynchronous processes begun in Start()
// to complete their initialization. In particular, this includes
// gossiping. In some cases this may block until the range GC queue
// has completed its scan. Only for testing.
func (s *Store) WaitForInit() {
	s.initComplete.Wait()
}

var errPeriodicGossipsDisabled = errors.New("periodic gossip is disabled")

// startGossip runs an infinite loop in a goroutine which regularly checks
// whether the store has a first range or config replica and asks those ranges
// to gossip accordingly.
func (s *Store) startGossip() {
	wakeReplica := func(ctx context.Context, repl *Replica) error {
		// Acquire the range lease, which in turn triggers system data gossip
		// functions (e.g. MaybeGossipSystemConfig or MaybeGossipNodeLiveness).
		_, pErr := repl.getLeaseForGossip(ctx)
		return pErr.GoError()
	}

	if s.cfg.TestingKnobs.DisablePeriodicGossips {
		wakeReplica = func(context.Context, *Replica) error {
			return errPeriodicGossipsDisabled
		}
	}

	gossipFns := []struct {
		key         roachpb.Key
		fn          func(context.Context, *Replica) error
		description string
		interval    time.Duration
	}{
		{
			key: roachpb.KeyMin,
			fn: func(ctx context.Context, repl *Replica) error {
				// The first range is gossiped by all replicas, not just the lease
				// holder, so wakeReplica is not used here.
				return repl.maybeGossipFirstRange(ctx).GoError()
			},
			description: "first range descriptor",
			interval:    s.cfg.SentinelGossipTTL() / 2,
		},
		{
			key:         keys.SystemConfigSpan.Key,
			fn:          wakeReplica,
			description: "system config",
			interval:    systemDataGossipInterval,
		},
		{
			key:         keys.NodeLivenessSpan.Key,
			fn:          wakeReplica,
			description: "node liveness",
			interval:    systemDataGossipInterval,
		},
	}

	// Periodic updates run in a goroutine and signal a WaitGroup upon completion
	// of their first iteration.
	s.initComplete.Add(len(gossipFns))
	for _, gossipFn := range gossipFns {
		gossipFn := gossipFn // per-iteration copy
		s.stopper.RunWorker(context.Background(), func(ctx context.Context) {
			ticker := time.NewTicker(gossipFn.interval)
			defer ticker.Stop()
			for first := true; ; {
				// Retry in a backoff loop until gossipFn succeeds. The gossipFn might
				// temporarily fail (e.g. because node liveness hasn't initialized yet
				// making it impossible to get an epoch-based range lease), in which
				// case we want to retry quickly.
				retryOptions := base.DefaultRetryOptions()
				retryOptions.Closer = s.stopper.ShouldStop()
				for r := retry.Start(retryOptions); r.Next(); {
					if repl := s.LookupReplica(roachpb.RKey(gossipFn.key)); repl != nil {
						annotatedCtx := repl.AnnotateCtx(ctx)
						if err := gossipFn.fn(annotatedCtx, repl); err != nil {
							log.Warningf(annotatedCtx, "could not gossip %s: %+v", gossipFn.description, err)
							if err != errPeriodicGossipsDisabled {
								continue
							}
						}
					}
					break
				}
				if first {
					first = false
					s.initComplete.Done()
				}
				select {
				case <-ticker.C:
				case <-s.stopper.ShouldStop():
					return
				}
			}
		})
	}
}

type rebalanceServer struct {
	smdbrpc.HotshardGatewayServer
	store *Store
}

func sumAllKeysQps(keyStats []*smdbrpc.KeyStat) int {
	totalQPS := 0
	for _, keyStat := range keyStats {
		totalQPS = totalQPS + int(*keyStat.Qps)
	}

	return totalQPS
}

type ConnWrapper struct {
	conn    *grpc.ClientConn
	address string
	port    int
	//cancelFunc func(conn *grpc.ClientConn)
	client smdbrpc.HotshardGatewayClient
	//ctx context.Context
}

func (wrapper *ConnWrapper) Init(ctx context.Context, address string, port int) (err error) {

	// connect to other servers
	wrapper.address = address
	wrapper.port = port
	addr := net.JoinHostPort(address, strconv.Itoa(port))
	log.Warningf(ctx, "jenndebug wrapper dialed addr %+v\n", addr)
	wrapper.conn, err = grpc.Dial(addr, grpc.WithInsecure())
	if err != nil {
		log.Warningf(ctx, "jenndebug wrapper Init() failed on %+v:%+d, %+v\n", address, port, err)
		return err
	}

	wrapper.client = smdbrpc.NewHotshardGatewayClient(wrapper.conn)
	return nil
}

func calculateAnyCicadaBottlenecks(qpsPerCPUPercent float64, memPerKey float64, cpuUsage float64,
	memUsage float64) (qpsInExcess int64, numKeysToDemote int64) {

	if cpuLack := cpuUsage - 85; cpuLack > 0 {
		qpsInExcess = int64(cpuLack / qpsPerCPUPercent)
	} else if memLack := memUsage - 85; memLack > 0 {
		numKeysToDemote = int64(memLack / memPerKey)
	}

	return qpsInExcess, numKeysToDemote
}

type KeyStatWrapper struct {
	key           roachpb.Key
	qps           float32
	isKeyOnCicada bool
}

func (s *Store) submitBatchToCicada(ctx context.Context,
	batchOfCicadaTxns []kv.SubmitTxnWrapper) {

	// sort txns by timestamp
	sort.Slice(batchOfCicadaTxns, func(i, j int) bool {
		iTs := hlc.Timestamp{
			WallTime: *batchOfCicadaTxns[i].TxnReq.Timestamp.Walltime,
			Logical:  *batchOfCicadaTxns[i].TxnReq.Timestamp.Logicaltime,
		}

		jTs := hlc.Timestamp{
			WallTime: *batchOfCicadaTxns[j].TxnReq.Timestamp.Walltime,
			Logical:  *batchOfCicadaTxns[j].TxnReq.Timestamp.Logicaltime,
		}
		return iTs.Less(jTs)
	})

	// transaction requests to be populated
	txnReqs := make([]*smdbrpc.TxnReq, len(batchOfCicadaTxns))

	// index to to reply channels
	replyChans := make([]kv.CicadaTxnReplyChan, len(batchOfCicadaTxns))

	txnIds := make([]int32, len(batchOfCicadaTxns))
	// populate transactions
	for i := 0; i < len(batchOfCicadaTxns); i++ {

		// populate txn req
		txnReqs[i] = &batchOfCicadaTxns[i].TxnReq
		txnIds[i] = int32(i)
		txnReqs[i].TxnId = &txnIds[i]

		// populate reply channels
		replyChans[i] = batchOfCicadaTxns[i].ReplyChan
	}

	// retrieve client connection
	clientPtr, idx := s.DB().GetClientPtrAndItsIndex()
	defer s.DB().ReturnClient(idx)
	c := *clientPtr
	cicadaCtx, cicadaCancel := context.WithTimeout(ctx, time.Second)
	defer cicadaCancel()

	// send request to Cicada
	batchSendTxnResp, sendErr := c.BatchSendTxns(cicadaCtx,
		&smdbrpc.BatchSendTxnsReq{Txns: txnReqs})

	// handle reply
	if sendErr != nil {
		// send failed, reply failure to all the txns
		log.Warningf(ctx, "jenndebug submitBatchToCicada failed to send, "+
			"sendErr %+v\n", sendErr)
		for _, replyChan := range replyChans {
			replyChan <- kv.ExtractTxnWrapper{
				SendErr: sendErr,
			}
		}
	} else {
		//  reply with responses to all the txns
		if len(batchSendTxnResp.TxnResps) != len(batchOfCicadaTxns) {
			log.Fatalf(ctx, "jenndebug len(requests) %d != len(responses) %d\n",
				len(batchOfCicadaTxns), len(batchSendTxnResp.TxnResps))
		}
		for i, txnResp := range batchSendTxnResp.TxnResps {

			// index into reply channels
			if replyChanExists := i < len(replyChans); !replyChanExists {
				log.Fatalf(ctx, "jenndebug replyChan index i %d doesn't exist\n", i)
			} else if txnResp.TxnId == nil {
				log.Fatalf(ctx, "jenndebug txnId not set in txnResp\n")
			}

			// sending back reply
			replyChans[*txnResp.TxnId] <- kv.ExtractTxnWrapper{
				TxnResp: *txnResp,
				SendErr: nil,
			}
		}
	}
}

func (s *Store) batchTxnsToCicada(ctx context.Context) {

	batchingInterval := 100 * time.Millisecond
	batchSize := 25
	log.Warningf(ctx, "jenndebug Cicada batchingInterval %+v, batchSize %+v\n",
		batchingInterval, batchSize)

	batchOfCicadaTxns := make([]kv.SubmitTxnWrapper, 0)

	timerChan := time.After(batchingInterval)

	for {
		select {
		case <-timerChan:

			// reset timer
			timerChan = time.After(batchingInterval)

			if len(batchOfCicadaTxns) > 0 {

				// copy batch of txns to cicada
				batchOfCicadaTxnsCopy := make([]kv.SubmitTxnWrapper, len(batchOfCicadaTxns))
				copy(batchOfCicadaTxnsCopy, batchOfCicadaTxns)

				// submit batch of txns to cicada
				go s.submitBatchToCicada(ctx, batchOfCicadaTxnsCopy)

				// reset batch of cicada txns to nothing
				batchOfCicadaTxns = make([]kv.SubmitTxnWrapper, 0)
			} else {
			}
		case submitTxnWrapper := <-s.DB().BatchChannel:

			// add on to batch
			batchOfCicadaTxns = append(batchOfCicadaTxns, submitTxnWrapper)

			// if length of batch is set
			if len(batchOfCicadaTxns) >= batchSize {

				// copy batch of txns to cicada
				batchOfCicadaTxnsCopy := make([]kv.SubmitTxnWrapper, len(batchOfCicadaTxns))
				copy(batchOfCicadaTxnsCopy, batchOfCicadaTxns)

				// submit batch of txns to cicada
				go s.submitBatchToCicada(ctx, batchOfCicadaTxnsCopy)

				// reset batch of txns to cicada to nothing
				batchOfCicadaTxns = make([]kv.SubmitTxnWrapper, 0)

				// reset timer
				timerChan = time.After(batchingInterval)

			} else {
			}
		default:
			// nothing, I guess
		}
	}
}

func (s *Store) promotionHelper(ctx context.Context,
	promotionReq smdbrpc.PromoteKeysReq) {
	crdbCtx, crdbCancel := context.WithTimeout(ctx, time.Second)
	defer crdbCancel()
	_, _ = s.crdbClientWrappers[0].client.PromoteKeys(crdbCtx,
		&promotionReq)
}

func (s *Store) triggerRebalanceHotkeysAtInterval(ctx context.Context) {

	// Wait until the workload is **probably** started. This is pretty hacky, but
	// it'll probably get me correct results, and I couldn't care any less after that
	// jenndebug
	time.Sleep(60 * time.Second)

	log.Warningf(ctx, "jenndebug promotion\n")

	//TODO jenndebug make this an option somehow, or make the function a closure
<<<<<<< HEAD
	interval := 40 * time.Second
	promotionBatch := 1000
	initialPromotionBatch := 4000
=======
	interval := 3 * time.Second
	promotionBatch := 5000
	initialPromotionBatch := 1000000
>>>>>>> 49f04897

	// connect to all CRDB servers
	//port := 50055
	// TODO jenndebug you can parallelize this
	log.Warningf(ctx, "jenndebug crdbServers %+v\n", s.crdbServers)
	if len(s.crdbServers) != len(s.crdbClientWrappers) {
		s.crdbClientWrappers = make([]ConnWrapper, len(s.crdbServers))
		for i, serv := range s.crdbServers {
			listeningAddr, listeningPort, _ := net.SplitHostPort(serv)
			thermopylaePort, _ := strconv.Atoi(listeningPort)
			if err := s.crdbClientWrappers[i].Init(ctx, listeningAddr, ConvertListeningToThermopylaePort(thermopylaePort)); err != nil {
				log.Fatalf(ctx, "jenndebug could not connect to %s:%d, %+v\n", listeningAddr, thermopylaePort, err)
			}
		}
	}

	timerChan := time.After(time.Second)

	for {
		select {
		case <-s.stopper.ShouldStop():
			return

		case <-timerChan:
			// connect to Cicada
			cicadaClientPtr, cicadaIdx := s.DB().GetClientPtrAndItsIndex()
			cicadaClient := *cicadaClientPtr

			// reset timer
			//timerChan = time.After(interval)

			// query for stats from Cicada
			cicadaCtx, cicadaCancel := context.WithTimeout(ctx, 3*time.Second)
			defer cicadaCancel()
			cpuTarget, cpuCeiling, cpuFloor := 0.7, 0.8, 0.6
			memTarget, memCeiling, memFloor := 0.7, 0.8, 0.6
			percentileN := 0.25
			walltime, logicaltime := time.Now().UnixNano(), int32(0)
			calculateCicadaReq := smdbrpc.CalculateCicadaReq{
				CpuTarget:   &cpuTarget,
				CpuCeiling:  &cpuCeiling,
				CpuFloor:    &cpuFloor,
				MemTarget:   &memTarget,
				MemCeiling:  &memCeiling,
				MemFloor:    &memFloor,
				PercentileN: &percentileN,
				Timestamp: &smdbrpc.HLCTimestamp{
					Walltime:    &walltime,
					Logicaltime: &logicaltime,
				},
			}
			//_, calculateCicadaErr := cicadaWrapper.client.CalculateCicadaStats(cicadaCtx, &calculateCicadaReq)
			calculateCicadaResp, calculateCicadaErr := cicadaClient.
				CalculateCicadaStats(cicadaCtx, &calculateCicadaReq)
			s.DB().ReturnClient(cicadaIdx)
			if calculateCicadaErr != nil {
				log.Errorf(ctx, "jenndebug calculateCicadaStats err %+v\n", calculateCicadaErr)
				// connect to Cicada
<<<<<<< HEAD
=======
				timerChan = time.After(interval)
>>>>>>> 49f04897
				continue
			}

			if demotionOnly := calculateCicadaResp.DemotionOnly; demotionOnly != nil {
				log.Warningf(ctx, "jenndebug cicadaResp.demotion_only %t\n", *demotionOnly)
			}
			if qpsAvailPromo := calculateCicadaResp.QpsAvailForPromotion; qpsAvailPromo != nil {
				log.Warningf(ctx, "jenndebug cicadaResp.qps_avail %d\n", *qpsAvailPromo)
			}
			if numKeys := calculateCicadaResp.NumKeysAvailForPromotion; numKeys != nil {
				log.Warningf(ctx, "jenndebug cicadaResp.num_keys %d\n", *numKeys)
			}
			if nthPercentileQps := calculateCicadaResp.QpsAtNthPercentile; nthPercentileQps != nil {
				log.Warningf(ctx, "jenndebug cicadaResp.nth_percentile_qps %f\n", *nthPercentileQps)
			}
			if keysExist := calculateCicadaResp.KeysExist; keysExist != nil {
				log.Warningf(ctx, "jenndebug cicadaResp.KeysExist %t\n", *keysExist)
			}

			//if demotion only, this method is done, just keep going
			if *calculateCicadaResp.DemotionOnly {
				log.Warningf(ctx, "jenndebug demotion only")
				timerChan = time.After(interval)
				continue
			}

			// Connect to CRDB severs and query keys from CRDB
			t := true
			req := smdbrpc.KeyStatsRequest{Placeholder: &t}
			// TODO jenndebug you can parallelize this
			var err error
			crdbResponses := make([]*smdbrpc.CRDBKeyStatsResponse, len(s.crdbClientWrappers))
			for i, wrapper := range s.crdbClientWrappers {
				crdbCtx, crdbCancel := context.WithTimeout(ctx, time.Hour)
				crdbResponses[i], err = wrapper.client.RequestCRDBKeyStats(crdbCtx, &req)
				crdbCancel()
				if err != nil {
					log.Fatalf(ctx, "jenndebug query to CRDB key stats failed %+v, wrapper %+v:%+v\n",
						err, wrapper.address, wrapper.port)
				}
			}

			log.Warningf(ctx, "jenndebug got past CRDB request stats\n")

			// Sort the keys from CRDB, now that you'll need them sorted
			// TODO jenndebug parallelize this
			pq := make(PriorityQueue, 0)
			heap.Init(&pq)
			for _, resp := range crdbResponses {
				for _, keyStat := range resp.Keystats {
					item := &Item{
						value: KeyStatWrapper{
							key:           keyStat.Key,
							qps:           *keyStat.Qps,
							isKeyOnCicada: false,
						},
						priority: float64(*keyStat.Qps),
					}
					heap.Push(&pq, item)
				}
			}

			// if there are no keys in CRDB, continue
			if len(pq) <= 0 {
				log.Warningf(ctx, "jenndebug len(pq) %d, no keys in CRDB to promote\n", len(pq))
				timerChan = time.After(interval)
				continue
			}

			if !*calculateCicadaResp.KeysExist {

				// first promotion

				promotionReq := smdbrpc.PromoteKeysReq{
					Keys: []*smdbrpc.KVVersion{},
				}

				for i := 0; i < initialPromotionBatch && pq.Len() > 0; i++ {
					item := heap.Pop(&pq)
					keyStatWrapper := item.(*Item).value.(KeyStatWrapper)

<<<<<<< HEAD
					log.Warningf(ctx, "jenndebug promote key from no keys %+v, qps %f\n",
						keyStatWrapper.key, keyStatWrapper.qps)
					promotedKey := smdbrpc.KVVersion{Key: keyStatWrapper.key}
					promotionReq.Keys = append(promotionReq.Keys, &promotedKey)

=======
						//log.Warningf(ctx, "jenndebug promote key from no keys %+v, qps %f\n",
						//	keyStatWrapper.key, keyStatWrapper.qps)
						promotedKey := smdbrpc.KVVersion{Key: keyStatWrapper.key}
						promotionReq.Keys = append(promotionReq.Keys, &promotedKey)


>>>>>>> 49f04897
					if len(promotionReq.Keys) >= promotionBatch {
						s.promotionHelper(ctx, promotionReq)
						promotionReq.Keys = make([]*smdbrpc.KVVersion, 0)
					}
				}
				//s.promotionHelper(ctx, promotionReq)
<<<<<<< HEAD
=======
				log.Warningf(ctx, "jenndebug promoted some number of keys\n")
				timerChan = time.After(interval)
				continue
>>>>>>> 49f04897
			} else if *calculateCicadaResp.QpsAvailForPromotion > 0 &&
				*calculateCicadaResp.NumKeysAvailForPromotion > 0 {

				// if promotion only

				var qpsFromPromotedKeys float64 = 0
				var numKeysPromoted uint64 = 0
				log.Warningf(ctx, "jenndebug promotion only resp.qpsAvail %d, resp.numKeys %d\n",
					*calculateCicadaResp.QpsAvailForPromotion, *calculateCicadaResp.NumKeysAvailForPromotion)
				promoteInBatchReq := smdbrpc.PromoteKeysReq{
					Keys: []*smdbrpc.KVVersion{},
				}
				for pq.Len() > 0 &&
					qpsFromPromotedKeys < float64(*calculateCicadaResp.QpsAvailForPromotion) &&
					numKeysPromoted < *calculateCicadaResp.NumKeysAvailForPromotion {

					item := heap.Pop(&pq)
					keyStatWrapper := item.(*Item).value.(KeyStatWrapper)

					qpsFromPromotedKeys += float64(keyStatWrapper.qps)
					numKeysPromoted++
					promoteInBatchReq.Keys = append(promoteInBatchReq.Keys, &smdbrpc.KVVersion{
						Key: keyStatWrapper.key,
					})

					//log.Warningf(ctx, "jenndebug promote key %+v, qps %f\n",
					//	keyStatWrapper.key, keyStatWrapper.qps)

					if len(promoteInBatchReq.Keys) >= promotionBatch {
						s.promotionHelper(ctx, promoteInBatchReq)
						promoteInBatchReq.Keys = make([]*smdbrpc.KVVersion, 0)
					}
				}
<<<<<<< HEAD
				s.promotionHelper(ctx, promoteInBatchReq)
				log.Warningf(ctx, "jenndebug pq.len() %d, qps_from_promoted_keys %+v, num_keys_promoted %+v\n",
					len(pq), qpsFromPromotedKeys, numKeysPromoted)
=======
				log.Warningf(ctx, "jenndebug pq.len() %d, qps_from_promoted_keys %+v, num_keys_promoted %+v\n",
					len(pq), qpsFromPromotedKeys, numKeysPromoted)
				timerChan = time.After(interval)
>>>>>>> 49f04897
				continue
			} else {

				// reorg hotkeys
				log.Warningf(ctx, "jenndebug reorg hotkeys, qpsAtNthPercentile %+v\n",
					*calculateCicadaResp.QpsAtNthPercentile)
				qpsFromPromotedKeys, numKeysPromoted := 0, 0

				promoteInBatchReq := smdbrpc.PromoteKeysReq{Keys: []*smdbrpc.KVVersion{}}

				for pq.Len() > 0 {
					item := heap.Pop(&pq)
					keyStatWrapper := item.(*Item).value.(KeyStatWrapper)
					log.Warningf(ctx, "jenndebug reorg key %+v, qps %f\n",
						keyStatWrapper.key, keyStatWrapper.qps)

					if keyStatWrapper.qps <= *calculateCicadaResp.QpsAtNthPercentile {
						// no more sufficiently hot keys, break out of promotion loop
						log.Warningf(ctx, "jenndebug no more sufficiently hot keys, key.qps %f, threshold qps %f\n",
							keyStatWrapper.qps, *calculateCicadaResp.QpsAtNthPercentile)
						break
					}

					// track how many keys we need to demote
					qpsFromPromotedKeys += int(keyStatWrapper.qps)
					numKeysPromoted++

					// add key to promotion request
					promoteInBatchReq.Keys = append(promoteInBatchReq.Keys, &smdbrpc.KVVersion{
						Key: keyStatWrapper.key,
					})

					if len(promoteInBatchReq.Keys) >= promotionBatch {
						s.promotionHelper(ctx, promoteInBatchReq)
						promoteInBatchReq.Keys = make([]*smdbrpc.KVVersion, 0)
					}
				}

				// demote as many keys or qps as you promoted
				log.Warningf(ctx, "jenndebug reorg demote qps_from_promoted %d, num_keys_promoted %d\n",
					qpsFromPromotedKeys, numKeysPromoted)
				go func(qpsInExcess, numKeysInExcess uint64) {
					walltime, logicaltime = time.Now().UnixNano()+7000000000, 0
					f := false
					triggerDemotionByNumsReq := smdbrpc.TriggerDemotionByNumsReq{
						QpsInExcess:     &qpsInExcess,
						NumKeysInExcess: &numKeysInExcess,
						DemotionTimestamp: &smdbrpc.HLCTimestamp{
							Walltime:    &walltime,
							Logicaltime: &logicaltime,
						},
						IsTest: &f,
					}
					cicadaLocalClientPtr, cicadaLocalIdx := s.DB().
						GetClientPtrAndItsIndex()
					defer s.DB().ReturnClient(cicadaLocalIdx)
					cicadaLocalClient := *cicadaLocalClientPtr
					if _, demotionErr := cicadaLocalClient.TriggerDemotionByNums(ctx,
						&triggerDemotionByNumsReq); demotionErr != nil {
						log.Fatalf(ctx, "jenndebug demotionByNums err %+v\n", demotionErr)
					}
				}(uint64(qpsFromPromotedKeys), uint64(numKeysPromoted))
				log.Warningf(ctx, "jennebug why the hell are you here ah well\n")
				timerChan = time.After(interval)
				continue
			}
		}
	}
}

type Item struct {
	value    interface{}
	priority float64
	index    int
}

type PriorityQueue []*Item

func (pq PriorityQueue) Len() int {
	return len(pq)
}

func (pq PriorityQueue) Less(i, j int) bool {
	return pq[i].priority > pq[j].priority
}

func (pq PriorityQueue) Swap(i, j int) {
	pq[i], pq[j] = pq[j], pq[i]
	pq[i].index = i
	pq[j].index = j
}

func (pq *PriorityQueue) Push(x interface{}) {
	n := len(*pq)
	item := x.(*Item)
	item.index = n
	*pq = append(*pq, item)
}

func (pq *PriorityQueue) Pop() interface{} {
	old := *pq
	n := len(old)
	item := old[n-1]
	old[n-1] = nil  // avoid memory leak
	item.index = -1 // for safety
	*pq = old[0 : n-1]
	return item
}

func StripValueToBytes(value *roachpb.Value) []byte {
	// strip the checksum, I have no idea what the other bytes are there for
	return value.RawBytes[4:]
}

func (pq *PriorityQueue) update(item *Item, value interface{}, priority float64) {
	item.value = value
	item.priority = priority
	heap.Fix(pq, item.index)
}

func (rbServer *rebalanceServer) TestAddKeyToPromotionMap(_ context.Context,
	testPromotionKeyReq *smdbrpc.TestPromotionKeyReq) (*smdbrpc.TestPromotionKeyResp, error) {
	keyStr := string(testPromotionKeyReq.Key)
	cicadaAffiliatedKey := kv.CicadaAffiliatedKey{
		Key: testPromotionKeyReq.Key,
		PromotionTimestamp: hlc.Timestamp{
			WallTime: *testPromotionKeyReq.PromotionTimestamp.Walltime,
			Logical:  *testPromotionKeyReq.PromotionTimestamp.Logicaltime,
		},
	}
	rbServer.store.DB().CicadaAffiliatedKeys.Store(keyStr, cicadaAffiliatedKey)

	t := true
	resp := smdbrpc.TestPromotionKeyResp{IsKeyIn: &t}
	return &resp, nil
}

func (rbServer *rebalanceServer) TestIsKeyInPromotionMap(_ context.Context,
	testPromotionKeyReq *smdbrpc.TestPromotionKeyReq) (*smdbrpc.TestPromotionKeyResp, error) {
	keyStr := string(testPromotionKeyReq.Key)
	value, alreadyExists := rbServer.store.DB().CicadaAffiliatedKeys.Load(keyStr)
	if alreadyExists {
		cicadaAffiliatedKey := value.(kv.CicadaAffiliatedKey)
		reqPromotionTs := hlc.Timestamp{
			WallTime: *testPromotionKeyReq.PromotionTimestamp.Walltime,
			Logical:  *testPromotionKeyReq.PromotionTimestamp.Logicaltime,
		}
		if cicadaAffiliatedKey.PromotionTimestamp.Less(reqPromotionTs) {
			t := true
			resp := smdbrpc.TestPromotionKeyResp{IsKeyIn: &t}
			return &resp, nil
		}
	}

	f := false
	resp := smdbrpc.TestPromotionKeyResp{IsKeyIn: &f}
	return &resp, nil
}

// PromoteKeys Promote only a single key
func (rbServer *rebalanceServer) PromoteKeys(_ context.Context,
	promoteKeysReq *smdbrpc.PromoteKeysReq) (*smdbrpc.PromoteKeysResp, error) {

	start := time.Now()

	ctx := context.Background()

	// Map keys (string(roachpb.Key)) to their index in promoteKeysReq
	mapKeyToIdx := make(map[string]int)
	for i, roachkey := range promoteKeysReq.Keys {
		mapKeyToIdx[string(roachkey.Key)] = i
	}

	// responses
	respBools := make([]bool, len(promoteKeysReq.Keys))
	for i := range respBools {
		respBools[i] = true
	}

	// the transactions for each key
	txns := make([]*kv.Txn, len(promoteKeysReq.Keys))

	// releases all transactions associated with keys
	defer func() {
		var waitGroup sync.WaitGroup
		for someIndex := range respBools {
			waitGroup.Add(1)
			go func(originalIdx int) {
				defer waitGroup.Done()
				wereSuccessful := respBools[originalIdx]
				if wereSuccessful {
					if commitErr := txns[originalIdx].Commit(ctx); commitErr == nil {
						// successfully promoted key, nothing to do
						log.Warningf(ctx, "successfully promoted %+v",
							roachpb.Key(promoteKeysReq.Keys[originalIdx].Key))
					} else {
						log.Errorf(ctx, "promoted key %+v, but didn't commit on CRDB\n",
							roachpb.Key(promoteKeysReq.Keys[originalIdx].Key))
						txns[originalIdx].CleanupOnError(ctx, roachpb.NewErrorf(
							"successfully promoted %+v, but didn't commit on CRDB\n",
							roachpb.Key(promoteKeysReq.Keys[originalIdx].Key)).GoError())
					}
				} else {
					// cleanup failed promotions
					log.Errorf(ctx, "failed to promote %+v\n",
						roachpb.Key(promoteKeysReq.Keys[originalIdx].Key))
					//lockKeyTxns[originalIdx].CleanupOnError(ctx, roachpb.NewErrorf("failed to promote %+v\n",
					//	roachpb.Key(promoteKeysReq.Keys[originalIdx].Key)).GoError())
				}
			}(someIndex)
		}
		waitGroup.Wait()
		elapsed := timeutil.Since(start)
		log.Warningf(ctx, "jenndebug promoted %d keys elapsed %+v\n",
			len(promoteKeysReq.Keys), elapsed)
	}()

	// promotion request to Cicada
	promotionReqToCicada := smdbrpc.PromoteKeysToCicadaReq{
		Keys: make([]*smdbrpc.Key, 0),
	}
	keysList := make([]smdbrpc.Key, len(promoteKeysReq.Keys))

	// Lock the keys
	var wg sync.WaitGroup
	for someIndex := 0; someIndex < len(promoteKeysReq.Keys); someIndex++ {
		wg.Add(1)
		go func(originalIdx int) {
			defer wg.Done()
			kvVersion := promoteKeysReq.Keys[originalIdx]
			txn := kv.NewTxn(ctx, rbServer.store.DB(), rbServer.store.nodeDesc.NodeID)
			txn.SetDebugName("PROMOTION_TXN")
			txns[originalIdx] = txn

			// if, for w/e reason, the key is already there, just return successful
			k := roachpb.Key(kvVersion.Key).String()
			if _, valExists := rbServer.store.DB().CicadaAffiliatedKeys.Load(k); valExists {
				log.Errorf(ctx, "key %s already promoted\n", k)
				txn.CleanupOnError(ctx, roachpb.NewErrorf("key %s already promoted\n", k).GoError())
				respBools[originalIdx] = false
				return
			}

			var keyValue kv.KeyValue
			var err error
			for keepLooping := true; keepLooping; {
				// attempt to lock key
				if err = txn.Lock(ctx, kvVersion.Key, &keyValue); err == nil {
					log.Warningf(ctx, "jenndebug promotion successfully locked key %s\n", k)
					if _, keyAlreadyPromoted := rbServer.store.DB().CicadaAffiliatedKeys.Load(k); !keyAlreadyPromoted {
						// if key is locked, and has not been promoted yet, add it to list of keys to be promoted
						table, idx, keyCols := kv.ExtractKey(k)
						keysList[originalIdx] = smdbrpc.Key{
							Table:   &table,
							Index:   &idx,
							KeyCols: keyCols,
							Key:     keyValue.Key,
							Timestamp: &smdbrpc.HLCTimestamp{
								Walltime:    &keyValue.Value.Timestamp.WallTime,
								Logicaltime: &keyValue.Value.Timestamp.Logical,
							},
							Value: keyValue.Value.RawBytes,
						}
					} else {
						// if key has been promoted between now and being locked, release it
						txn.CleanupOnError(ctx, roachpb.NewErrorf("already promoted key %s\n", k).GoError())
						log.Errorf(ctx, "promotion key %s locking succeeded, but already promoted\n", k)
						respBools[originalIdx] = false
					}
					break
				} else {
					switch cause := errors.UnwrapAll(err); causeType := cause.(type) {
					case *roachpb.TransactionRetryWithProtoRefreshError:
						// if error is retryable, retry txn and keep trying to lock
						log.Warningf(ctx, "promotion locking key %s retryable err %+v, try locking again\n",
							k, err)
						txn.PrepareForRetry(ctx, err)
					case *roachpb.UnhandledRetryableError:
						// if error is not retryable, then unlock the key and mark it unsuccessful
						log.Errorf(ctx, "promotion locking key %s encountered unhandledRetryableErr err %+v\n", k, err)
						txn.CleanupOnError(ctx, err)
						respBools[originalIdx] = false
						keepLooping = false
					default:
						// if error is unknown, then unlock the key and mark it unsuccessful
						log.Errorf(ctx, "promotion locking key %+v failed, unknown causeType %+v\n",
							roachpb.Key(kvVersion.Key), causeType)
						txn.CleanupOnError(ctx, err)
						respBools[originalIdx] = false
						keepLooping = false
					}
				}
			}
		}(someIndex)
	}
	wg.Wait()

	for originalIdx, wasLocked := range respBools {
		if wasLocked {
			promotionReqToCicada.Keys = append(promotionReqToCicada.Keys,
				&keysList[originalIdx])
		}
	}
	log.Warningf(ctx, "jenndebug promotionReqLen %d\n",
		len(promotionReqToCicada.Keys))

	// send over successful keys to Cicada
	clientPtr, index := rbServer.store.DB().GetClientPtrAndItsIndex()
	defer rbServer.store.DB().ReturnClient(index)
	c := *clientPtr

	// request to update all maps in CRDB
	updateMapReq := smdbrpc.PromoteKeysReq{Keys: []*smdbrpc.KVVersion{}}

	// updating successful and non-successful keys
	if promotionRespFromCicada, sendErr := c.PromoteKeysToCicada(ctx, &promotionReqToCicada); sendErr == nil {
		for i, isSuccessfullyPromoted := range promotionRespFromCicada.SuccessfullyPromoted {
			originalIdx := mapKeyToIdx[roachpb.Key(promotionReqToCicada.Keys[i].Key).String()]

			if isSuccessfullyPromoted {
				// add to keys whose maps need to be promoted
				updateKeyInMaps := smdbrpc.KVVersion{
					Key:       promotionReqToCicada.Keys[i].Key,
					Value:     promotionReqToCicada.Keys[i].Value,
					Timestamp: promotionReqToCicada.Keys[i].Timestamp,
				}
				updateMapReq.Keys = append(updateMapReq.Keys, &updateKeyInMaps)
			} else {
				// not successfully promoted on cicada
				txns[originalIdx].CleanupOnError(ctx,
					roachpb.NewErrorf("Promotion failed %+v, cicada aborted promotion",
						roachpb.Key(promotionReqToCicada.Keys[i].Key)).GoError())
				respBools[originalIdx] = false
			}
		}
	} else {
		log.Errorf(ctx, "promotion to Cicada failed to send, sendErr %+v\n", sendErr)

		// populate failure resp to client
		failureResp := smdbrpc.PromoteKeysResp{
			WereSuccessfullyMigrated: make([]*smdbrpc.KeyMigrationResp, len(promoteKeysReq.Keys)),
		}
		for originalIdx := 0; originalIdx < len(respBools); originalIdx++ {
			txns[originalIdx].CleanupOnError(ctx,
				roachpb.NewErrorf("promotion to cicada failed to send, sendErr %+v",
					sendErr).GoError())
			respBools[originalIdx] = false
			failureResp.WereSuccessfullyMigrated[originalIdx] = &smdbrpc.KeyMigrationResp{
				IsSuccessfullyMigrated: &respBools[originalIdx],
			}
		}
		return &failureResp, nil
	}

	// Update all nodes' promotion maps
	//for _, wrapper := range rbServer.store.crdbClientWrappers {
	//	crdbCtx, crdbCancel := context.WithTimeout(ctx, time.Second)
	//	defer crdbCancel()

	//	if updateMapsResp, updateMapsErr := wrapper.client.UpdatePromotionMap(crdbCtx, &updateMapReq); updateMapsErr == nil {
	//		for i, mapUpdated := range updateMapsResp.WereSuccessfullyMigrated {
	//			if *mapUpdated.IsSuccessfullyMigrated {

	//			} else {
	//				// did not successfully update map of key
	//				roachKey := roachpb.Key(updateMapReq.Keys[i].Key)
	//				originalIdx := mapKeyToIdx[roachKey.String()]
	//				txns[originalIdx].CleanupOnError(ctx,
	//					roachpb.NewErrorf("promotion key %s failed to update map on CRDB node"+
	//						" %+v", roachKey.String(), wrapper.address).GoError())
	//				respBools[originalIdx] = false
	//				log.Fatalf(ctx, "promotion key %s map failed to update on CRDB node %+v",
	//					roachKey.String(), wrapper.address)
	//			}
	//		}
	//	} else {
	//		log.Fatalf(ctx, "promotion updateMaps rpc failed to send, sendErr %+v\n", updateMapsErr)
	//	}
	//
	//}
	// update this node's promotion map
	for _, promotedKey := range promotionReqToCicada.Keys {
		cicadaKey := kv.CicadaAffiliatedKey{
			Key: promotedKey.Key,
			PromotionTimestamp: hlc.Timestamp{
				WallTime: *promotedKey.Timestamp.Walltime,
				Logical:  *promotedKey.Timestamp.Logicaltime,
			},
		}
		rbServer.store.DB().CicadaAffiliatedKeys.Store(roachpb.Key(promotedKey.Key).String(), cicadaKey)
	}

	// respond to the call
	successResponse := smdbrpc.PromoteKeysResp{
		WereSuccessfullyMigrated: make([]*smdbrpc.KeyMigrationResp, len(promoteKeysReq.Keys)),
	}
	for originalIdx, promoted := range respBools {
		successResponse.WereSuccessfullyMigrated[originalIdx] = &smdbrpc.KeyMigrationResp{
			IsSuccessfullyMigrated: &promoted,
		}
	}

	return &successResponse, nil
}

func (rbServer *rebalanceServer) RequestCRDBKeyStats(ctx context.Context,
	_ *smdbrpc.KeyStatsRequest) (*smdbrpc.CRDBKeyStatsResponse, error) {

	pq := make(PriorityQueue, 0)
	heap.Init(&pq)
	replRanger := newStoreReplicaVisitor(rbServer.store)
	replRanger.Visit(func(repl *Replica) bool {
		repl.keyStats.Range(func(key, value interface{}) bool {
			khs := value.(KeyHotnessStats)
			if keepInMap := khs.recordLockedKey(time.Now()); !keepInMap {
				repl.keyStats.Delete(key)
				return true
				} else if khs.Qps <= 0 {
					return true
			}
			//log.Warningf(ctx, "jenndebug khs.key %s, khs.qps %f\n", khs.Key, khs.Qps)
			item := &Item{
				value:    khs,
				priority: float64(khs.Qps),
			}
			heap.Push(&pq, item)
			return true
		})
		return true
	})
	//log.Warningf(ctx, "jenndebug pq.Len() %d\n", pq.Len())

	response := smdbrpc.CRDBKeyStatsResponse{
		Keystats: make([]*smdbrpc.KeyStat, 0),
	}
	for pq.Len() > 0 {
		item := heap.Pop(&pq).(*Item)
		khs := item.value.(KeyHotnessStats)
		var zero float32 = 0
		keyStat := smdbrpc.KeyStat{
			Key:      khs.Key,
			Qps:      &khs.Qps,
			WriteQps: &zero,
		}
		response.Keystats = append(response.Keystats, &keyStat)
	}

	//log.Warningf(ctx, "jenndebug len(response.keystats) %d\n", len(response.Keystats))
	return &response, nil
}

func (rbServer *rebalanceServer) RequestCicadaStats(ctx context.Context,
	_ *smdbrpc.CalculateCicadaReq) (*smdbrpc.CicadaStatsResponse, error) {
	log.Warningf(ctx, "jenndebug CRDB servers don't implement Cicada stats")
	return nil, nil
}

func (rbServer *rebalanceServer) DeleteFromPromotionMap(_ context.Context,
	req *smdbrpc.DeleteFromPromotionMapReq) (*smdbrpc.DeleteFromPromotionMapResp, error) {

	key := roachpb.Key(*req.Key).String()

	// jenndebug here's a little test that should def fail
	if _, keyExists := rbServer.store.DB().CicadaAffiliatedKeys.Load(key); !keyExists {
		log.Fatalf(context.Background(), "jenndebug cannot delete non-existent key %s from promotion map",
			key)
	}
	rbServer.store.DB().CicadaAffiliatedKeys.Delete(key)
	t := true
	resp := smdbrpc.DeleteFromPromotionMapResp{Deleted: &t}
	return &resp, nil
}

func (rbServer *rebalanceServer) UpdateInProgressDemotionMap(_ context.Context,
	req *smdbrpc.UpdateInProgressDemotionMapReq) (*smdbrpc.UpdateInProgressDemotionMapResp, error) {

	key := roachpb.Key(*req.Key).String()
	if _, keyExists := rbServer.store.DB().InProgressDemotion.Load(key); keyExists {
		log.Fatalf(context.Background(), "jenndebug cannot add extant key %s into InProgressDemotionMap",
			key)
	}
	rbServer.store.DB().InProgressDemotion.Store(key, 1)
	t := true
	resp := smdbrpc.UpdateInProgressDemotionMapResp{Added: &t}
	return &resp, nil
}

func (rbServer *rebalanceServer) DeleteFromInProgressDemotionMap(_ context.Context,
	req *smdbrpc.DeleteFromInProgressDemotionMapReq) (*smdbrpc.DeleteFromInProgressDemotionMapResp, error) {

	key := roachpb.Key(*req.Key).String()

	if _, keyExists := rbServer.store.DB().InProgressDemotion.Load(key); !keyExists {
		log.Fatalf(context.Background(), "jenndebug cannot delete non-existent key %s from InProgressDemotionMap",
			key)
	}
	rbServer.store.DB().InProgressDemotion.Delete(key)
	t := true
	resp := smdbrpc.DeleteFromInProgressDemotionMapResp{
		Deleted: &t,
	}
	return &resp, nil
}

func (rbServer *rebalanceServer) UpdatePromotionMap(_ context.Context,
	req *smdbrpc.PromoteKeysReq) (*smdbrpc.PromoteKeysResp, error) {

	resp := smdbrpc.PromoteKeysResp{
		WereSuccessfullyMigrated: make([]*smdbrpc.KeyMigrationResp, len(req.Keys)),
	}
	t := true

	for i, kvVersion := range req.Keys {
		key := roachpb.Key(kvVersion.Key)
		cicadaAffiliatedKey := kv.CicadaAffiliatedKey{
			Key: key,
			PromotionTimestamp: hlc.Timestamp{
				WallTime: *kvVersion.Timestamp.Walltime,
				Logical:  *kvVersion.Timestamp.Logicaltime,
			},
		}
		rbServer.store.DB().CicadaAffiliatedKeys.Store(key.String(), cicadaAffiliatedKey)
		resp.WereSuccessfullyMigrated[i] = &smdbrpc.KeyMigrationResp{
			IsSuccessfullyMigrated: &t,
		}
	}

	return &resp, nil
}

func ConvertListeningToThermopylaePort(listeningPort int) int {
	return 50055
}

func (s *Store) startRebalanceHotkeysServer(ctx context.Context) {
	address := s.listeningHost + ":" + strconv.Itoa(ConvertListeningToThermopylaePort(s.listeningPort))
	log.Warningf(ctx, "jenndebug startRebalance address %s\n", address)
	lis, err := net.Listen("tcp", address)
	if err != nil {
		log.Fatalf(ctx, "jenndebug startRebalanceHotkeysServer failed to listen %+v\n", err)
	}
	server := grpc.NewServer()
	smdbrpc.RegisterHotshardGatewayServer(server, &rebalanceServer{store: s})
	log.Warningf(ctx, "jenndebug rebalanceHotkeysServer serving on addr %+v\n", address)
	if err = server.Serve(lis); err != nil {
		log.Fatalf(ctx, "jenndebug rebalanceHotkeysServer failed to serve %+v\n", err)
	}
}

// startLeaseRenewer runs an infinite loop in a goroutine which regularly
// checks whether the store has any expiration-based leases that should be
// proactively renewed and attempts to continue renewing them.
//
// This reduces user-visible latency when range lookups are needed to serve a
// request and reduces ping-ponging of r1's lease to different replicas as
// maybeGossipFirstRange is called on each (e.g.  #24753).
func (s *Store) startLeaseRenewer(ctx context.Context) {
	// Start a goroutine that watches and proactively renews certain
	// expiration-based leases.
	s.stopper.RunWorker(ctx, func(ctx context.Context) {
		repls := make(map[*Replica]struct{})
		timer := timeutil.NewTimer()
		defer timer.Stop()

		// Determine how frequently to attempt to ensure that we have each lease.
		// The divisor used here is somewhat arbitrary, but needs to be large
		// enough to ensure we'll attempt to renew the lease reasonably early
		// within the RangeLeaseRenewalDuration time window. This means we'll wake
		// up more often that strictly necessary, but it's more maintainable than
		// attempting to accurately determine exactly when each iteration of a
		// lease expires and when we should attempt to renew it as a result.
		renewalDuration := s.cfg.RangeLeaseActiveDuration() / 5
		for {
			s.renewableLeases.Range(func(k int64, v unsafe.Pointer) bool {
				repl := (*Replica)(v)
				annotatedCtx := repl.AnnotateCtx(ctx)
				if _, pErr := repl.redirectOnOrAcquireLease(annotatedCtx); pErr != nil {
					if _, ok := pErr.GetDetail().(*roachpb.NotLeaseHolderError); !ok {
						log.Warningf(annotatedCtx, "failed to proactively renew lease: %s", pErr)
					}
					s.renewableLeases.Delete(k)
				}
				return true
			})

			if len(repls) > 0 {
				timer.Reset(renewalDuration)
			}
			select {
			case <-s.renewableLeasesSignal:
			case <-timer.C:
				timer.Read = true
			case <-s.stopper.ShouldStop():
				return
			}
		}
	})
}

// startClosedTimestampRangefeedSubscriber establishes a new ClosedTimestamp
// subscription and runs an infinite loop to listen for closed timestamp updates
// and inform Replicas with active Rangefeeds about them.
func (s *Store) startClosedTimestampRangefeedSubscriber(ctx context.Context) {
	// NB: We can't use Stopper.RunWorker because doing so would race with
	// calling Stopper.Stop. We give the subscription channel a small capacity
	// to avoid blocking the closed timestamp goroutine.
	ch := make(chan ctpb.Entry, 8)
	const name = "closedts-rangefeed-subscriber"
	if err := s.stopper.RunAsyncTask(ctx, name, func(ctx context.Context) {
		s.cfg.ClosedTimestamp.Provider.Subscribe(ctx, ch)
	}); err != nil {
		return
	}

	s.stopper.RunWorker(ctx, func(ctx context.Context) {
		var replIDs []roachpb.RangeID
		for {
			select {
			case <-ch:
				// Drain all notifications from the channel.
			loop:
				for {
					select {
					case _, ok := <-ch:
						if !ok {
							break loop
						}
					default:
						break loop
					}
				}

				// Gather replicas to notify under lock.
				s.rangefeedReplicas.Lock()
				for replID := range s.rangefeedReplicas.m {
					replIDs = append(replIDs, replID)
				}
				s.rangefeedReplicas.Unlock()

				// Notify each replica with an active rangefeed to
				// check for an updated closed timestamp.
				for _, replID := range replIDs {
					repl, err := s.GetReplica(replID)
					if err != nil {
						continue
					}
					repl.handleClosedTimestampUpdate(ctx)
				}
				replIDs = replIDs[:0]
			case <-s.stopper.ShouldQuiesce():
				return
			}
		}
	})
}

func (s *Store) addReplicaWithRangefeed(rangeID roachpb.RangeID) {
	s.rangefeedReplicas.Lock()
	s.rangefeedReplicas.m[rangeID] = struct{}{}
	s.rangefeedReplicas.Unlock()
}

func (s *Store) removeReplicaWithRangefeed(rangeID roachpb.RangeID) {
	s.rangefeedReplicas.Lock()
	delete(s.rangefeedReplicas.m, rangeID)
	s.rangefeedReplicas.Unlock()
}

// systemGossipUpdate is a callback for gossip updates to
// the system config which affect range split boundaries.
func (s *Store) systemGossipUpdate(sysCfg *config.SystemConfig) {
	ctx := s.AnnotateCtx(context.Background())
	s.computeInitialMetrics.Do(func() {
		// Metrics depend in part on the system config. Compute them as soon as we
		// get the first system config, then periodically in the background
		// (managed by the Node).
		if err := s.ComputeMetrics(ctx, -1); err != nil {
			log.Infof(ctx, "%s: failed initial metrics computation: %s", s, err)
		}
		log.Event(ctx, "computed initial metrics")
	})

	// We'll want to offer all replicas to the split and merge queues. Be a little
	// careful about not spawning too many individual goroutines.

	// For every range, update its zone config and check if it needs to
	// be split or merged.
	now := s.cfg.Clock.Now()
	newStoreReplicaVisitor(s).Visit(func(repl *Replica) bool {
		key := repl.Desc().StartKey
		zone, err := sysCfg.GetZoneConfigForKey(key)
		if err != nil {
			if log.V(1) {
				log.Infof(context.TODO(), "failed to get zone config for key %s", key)
			}
			zone = s.cfg.DefaultZoneConfig
		}
		repl.SetZoneConfig(zone)
		s.splitQueue.Async(ctx, "gossip update", true /* wait */, func(ctx context.Context, h queueHelper) {
			h.MaybeAdd(ctx, repl, now)
		})
		s.mergeQueue.Async(ctx, "gossip update", true /* wait */, func(ctx context.Context, h queueHelper) {
			h.MaybeAdd(ctx, repl, now)
		})
		return true // more
	})
}

func (s *Store) asyncGossipStore(ctx context.Context, reason string, useCached bool) {
	if err := s.stopper.RunAsyncTask(
		ctx, fmt.Sprintf("storage.Store: gossip on %s", reason),
		func(ctx context.Context) {
			if err := s.GossipStore(ctx, useCached); err != nil {
				log.Warningf(ctx, "error gossiping on %s: %+v", reason, err)
			}
		}); err != nil {
		log.Warningf(ctx, "unable to gossip on %s: %+v", reason, err)
	}
}

// GossipStore broadcasts the store on the gossip network.
func (s *Store) GossipStore(ctx context.Context, useCached bool) error {
	select {
	case <-s.cfg.Gossip.Connected:
	default:
		// Nothing to do if gossip is not connected.
		return nil
	}

	// Temporarily indicate that we're gossiping the store capacity to avoid
	// recursively triggering a gossip of the store capacity.
	syncutil.StoreFloat64(&s.gossipQueriesPerSecondVal, -1)
	syncutil.StoreFloat64(&s.gossipWritesPerSecondVal, -1)

	storeDesc, err := s.Descriptor(useCached)
	if err != nil {
		return errors.Wrapf(err, "problem getting store descriptor for store %+v", s.Ident)
	}

	// Set countdown target for re-gossiping capacity earlier than
	// the usual periodic interval. Re-gossip more rapidly for RangeCount
	// changes because allocators with stale information are much more
	// likely to make bad decisions.
	rangeCountdown := float64(storeDesc.Capacity.RangeCount) * s.cfg.GossipWhenCapacityDeltaExceedsFraction
	atomic.StoreInt32(&s.gossipRangeCountdown, int32(math.Ceil(math.Min(rangeCountdown, 3))))
	leaseCountdown := float64(storeDesc.Capacity.LeaseCount) * s.cfg.GossipWhenCapacityDeltaExceedsFraction
	atomic.StoreInt32(&s.gossipLeaseCountdown, int32(math.Ceil(math.Max(leaseCountdown, 1))))
	syncutil.StoreFloat64(&s.gossipQueriesPerSecondVal, storeDesc.Capacity.QueriesPerSecond)
	syncutil.StoreFloat64(&s.gossipWritesPerSecondVal, storeDesc.Capacity.WritesPerSecond)

	// Unique gossip key per store.
	gossipStoreKey := gossip.MakeStoreKey(storeDesc.StoreID)
	// Gossip store descriptor.
	return s.cfg.Gossip.AddInfoProto(gossipStoreKey, storeDesc, gossip.StoreTTL)
}

type capacityChangeEvent int

const (
	rangeAddEvent capacityChangeEvent = iota
	rangeRemoveEvent
	leaseAddEvent
	leaseRemoveEvent
)

// maybeGossipOnCapacityChange decrements the countdown on range
// and leaseholder counts. If it reaches 0, then we trigger an
// immediate gossip of this store's descriptor, to include updated
// capacity information.
func (s *Store) maybeGossipOnCapacityChange(ctx context.Context, cce capacityChangeEvent) {
	if s.cfg.TestingKnobs.DisableLeaseCapacityGossip && (cce == leaseAddEvent || cce == leaseRemoveEvent) {
		return
	}

	// Incrementally adjust stats to keep them up to date even if the
	// capacity is gossiped, but isn't due yet to be recomputed from scratch.
	s.cachedCapacity.Lock()
	switch cce {
	case rangeAddEvent:
		s.cachedCapacity.RangeCount++
	case rangeRemoveEvent:
		s.cachedCapacity.RangeCount--
	case leaseAddEvent:
		s.cachedCapacity.LeaseCount++
	case leaseRemoveEvent:
		s.cachedCapacity.LeaseCount--
	}
	s.cachedCapacity.Unlock()

	if ((cce == rangeAddEvent || cce == rangeRemoveEvent) && atomic.AddInt32(&s.gossipRangeCountdown, -1) == 0) ||
		((cce == leaseAddEvent || cce == leaseRemoveEvent) && atomic.AddInt32(&s.gossipLeaseCountdown, -1) == 0) {
		// Reset countdowns to avoid unnecessary gossiping.
		atomic.StoreInt32(&s.gossipRangeCountdown, 0)
		atomic.StoreInt32(&s.gossipLeaseCountdown, 0)
		s.asyncGossipStore(ctx, "capacity change", true /* useCached */)
	}
}

// recordNewPerSecondStats takes recently calculated values for the number of
// queries and key writes the store is handling and decides whether either has
// changed enough to justify re-gossiping the store's capacity.
func (s *Store) recordNewPerSecondStats(newQPS, newWPS float64) {
	oldQPS := syncutil.LoadFloat64(&s.gossipQueriesPerSecondVal)
	oldWPS := syncutil.LoadFloat64(&s.gossipWritesPerSecondVal)
	if oldQPS == -1 || oldWPS == -1 {
		// Gossiping of store capacity is already ongoing.
		return
	}

	const minAbsoluteChange = 100
	updateForQPS := (newQPS < oldQPS*.5 || newQPS > oldQPS*1.5) && math.Abs(newQPS-oldQPS) > minAbsoluteChange
	updateForWPS := (newWPS < oldWPS*.5 || newWPS > oldWPS*1.5) && math.Abs(newWPS-oldWPS) > minAbsoluteChange

	if !updateForQPS && !updateForWPS {
		return
	}

	var message string
	if updateForQPS && updateForWPS {
		message = "queries-per-second and writes-per-second change"
	} else if updateForQPS {
		message = "queries-per-second change"
	} else {
		message = "writes-per-second change"
	}
	// TODO(a-robinson): Use the provided values to avoid having to recalculate
	// them in GossipStore.
	s.asyncGossipStore(context.TODO(), message, false /* useCached */)
}

// VisitReplicas invokes the visitor on the Store's Replicas until the visitor returns false.
// Replicas which are added to the Store after iteration begins may or may not be observed.
func (s *Store) VisitReplicas(visitor func(*Replica) bool) {
	v := newStoreReplicaVisitor(s)
	v.Visit(visitor)
}

// WriteLastUpTimestamp records the supplied timestamp into the "last up" key
// on this store. This value should be refreshed whenever this store's node
// updates its own liveness record; it is used by a restarting store to
// determine the approximate time that it stopped.
func (s *Store) WriteLastUpTimestamp(ctx context.Context, time hlc.Timestamp) error {
	ctx = s.AnnotateCtx(ctx)
	return storage.MVCCPutProto(
		ctx,
		s.engine,
		nil,
		keys.StoreLastUpKey(),
		hlc.Timestamp{},
		nil,
		&time,
	)
}

// ReadLastUpTimestamp returns the "last up" timestamp recorded in this store.
// This value can be used to approximate the last time the engine was was being
// served as a store by a running node. If the store does not contain a "last
// up" timestamp (for example, on a newly bootstrapped store), the zero
// timestamp is returned instead.
func (s *Store) ReadLastUpTimestamp(ctx context.Context) (hlc.Timestamp, error) {
	var timestamp hlc.Timestamp
	ok, err := storage.MVCCGetProto(ctx, s.Engine(), keys.StoreLastUpKey(), hlc.Timestamp{},
		&timestamp, storage.MVCCGetOptions{})
	if err != nil {
		return hlc.Timestamp{}, err
	} else if !ok {
		return hlc.Timestamp{}, nil
	}
	return timestamp, nil
}

// WriteHLCUpperBound records an upper bound to the wall time of the HLC
func (s *Store) WriteHLCUpperBound(ctx context.Context, time int64) error {
	ctx = s.AnnotateCtx(ctx)
	ts := hlc.Timestamp{WallTime: time}
	batch := s.Engine().NewBatch()
	// Write has to sync to disk to ensure HLC monotonicity across restarts
	defer batch.Close()
	if err := storage.MVCCPutProto(
		ctx,
		batch,
		nil,
		keys.StoreHLCUpperBoundKey(),
		hlc.Timestamp{},
		nil,
		&ts,
	); err != nil {
		return err
	}

	if err := batch.Commit(true /* sync */); err != nil {
		return err
	}
	return nil
}

// ReadHLCUpperBound returns the upper bound to the wall time of the HLC
// If this value does not exist 0 is returned
func ReadHLCUpperBound(ctx context.Context, e storage.Engine) (int64, error) {
	var timestamp hlc.Timestamp
	ok, err := storage.MVCCGetProto(ctx, e, keys.StoreHLCUpperBoundKey(), hlc.Timestamp{},
		&timestamp, storage.MVCCGetOptions{})
	if err != nil {
		return 0, err
	} else if !ok {
		return 0, nil
	}
	return timestamp.WallTime, nil
}

// ReadMaxHLCUpperBound returns the maximum of the stored hlc upper bounds
// among all the engines. This value is optionally persisted by the server and
// it is guaranteed to be higher than any wall time used by the HLC. If this
// value is persisted, HLC wall clock monotonicity is guaranteed across server
// restarts
func ReadMaxHLCUpperBound(ctx context.Context, engines []storage.Engine) (int64, error) {
	var hlcUpperBound int64
	for _, e := range engines {
		engineHLCUpperBound, err := ReadHLCUpperBound(ctx, e)
		if err != nil {
			return 0, err
		}
		if engineHLCUpperBound > hlcUpperBound {
			hlcUpperBound = engineHLCUpperBound
		}
	}
	return hlcUpperBound, nil
}

func checkEngineEmpty(ctx context.Context, eng storage.Engine) error {
	kvs, err := storage.Scan(eng, roachpb.KeyMin, roachpb.KeyMax, 10)
	if err != nil {
		return err
	}
	if len(kvs) > 0 {
		// See if this is an already-bootstrapped store.
		ident, err := ReadStoreIdent(ctx, eng)
		if err != nil {
			return errors.Wrap(err, "unable to read store ident")
		}
		keyVals := make([]string, len(kvs))
		for i, kv := range kvs {
			keyVals[i] = fmt.Sprintf("%s: %q", kv.Key, kv.Value)
		}
		return errors.Errorf("engine belongs to store %s, contains %s", ident.String(), keyVals)
	}
	return nil
}

// GetReplica fetches a replica by Range ID. Returns an error if no replica is found.
func (s *Store) GetReplica(rangeID roachpb.RangeID) (*Replica, error) {
	if value, ok := s.mu.replicas.Load(int64(rangeID)); ok {
		return (*Replica)(value), nil
	}
	return nil, roachpb.NewRangeNotFoundError(rangeID, s.StoreID())
}

// LookupReplica looks up the replica that contains the specified key. It
// returns nil if no such replica exists.
func (s *Store) LookupReplica(key roachpb.RKey) *Replica {
	s.mu.RLock()
	defer s.mu.RUnlock()
	var repl *Replica
	s.mu.replicasByKey.DescendLessOrEqual(rangeBTreeKey(key), func(item btree.Item) bool {
		repl, _ = item.(*Replica)
		// Stop iterating immediately. The first item we see is the only one that
		// can possibly contain key.
		return false
	})
	if repl == nil || !repl.Desc().ContainsKey(key) {
		return nil
	}
	return repl
}

// lookupPrecedingReplica finds the replica in this store that immediately
// precedes the specified key without containing it. It returns nil if no such
// replica exists. It ignores replica placeholders.
//
// Concretely, when key represents a key within replica R,
// lookupPrecedingReplica returns the replica that immediately precedes R in
// replicasByKey.
func (s *Store) lookupPrecedingReplica(key roachpb.RKey) *Replica {
	s.mu.RLock()
	defer s.mu.RUnlock()
	var repl *Replica
	s.mu.replicasByKey.DescendLessOrEqual(rangeBTreeKey(key), func(item btree.Item) bool {
		if r, ok := item.(*Replica); ok && !r.ContainsKey(key.AsRawKey()) {
			repl = r
			return false // stop iterating
		}
		return true // keep iterating
	})
	return repl
}

// getOverlappingKeyRangeLocked returns a KeyRange from the Store overlapping the given
// descriptor (or nil if no such KeyRange exists).
func (s *Store) getOverlappingKeyRangeLocked(rngDesc *roachpb.RangeDescriptor) KeyRange {
	var kr KeyRange
	s.mu.replicasByKey.DescendLessOrEqual(rangeBTreeKey(rngDesc.EndKey),
		func(item btree.Item) bool {
			if kr0 := item.(KeyRange); kr0.startKey().Less(rngDesc.EndKey) {
				kr = kr0
				return false // stop iterating
			}
			return true // keep iterating
		})
	if kr != nil && rngDesc.StartKey.Less(kr.Desc().EndKey) {
		return kr
	}
	return nil
}

// RaftStatus returns the current raft status of the local replica of
// the given range.
func (s *Store) RaftStatus(rangeID roachpb.RangeID) *raft.Status {
	if value, ok := s.mu.replicas.Load(int64(rangeID)); ok {
		return (*Replica)(value).RaftStatus()
	}
	return nil
}

// ClusterID accessor.
func (s *Store) ClusterID() uuid.UUID { return s.Ident.ClusterID }

// StoreID accessor.
func (s *Store) StoreID() roachpb.StoreID { return s.Ident.StoreID }

// Clock accessor.
func (s *Store) Clock() *hlc.Clock { return s.cfg.Clock }

// Engine accessor.
func (s *Store) Engine() storage.Engine { return s.engine }

// DB accessor.
func (s *Store) DB() *kv.DB { return s.cfg.DB }

// Gossip accessor.
func (s *Store) Gossip() *gossip.Gossip { return s.cfg.Gossip }

// Compactor accessor.
func (s *Store) Compactor() *compactor.Compactor { return s.compactor }

// Stopper accessor.
func (s *Store) Stopper() *stop.Stopper { return s.stopper }

// TestingKnobs accessor.
func (s *Store) TestingKnobs() *StoreTestingKnobs { return &s.cfg.TestingKnobs }

// IsDraining accessor.
func (s *Store) IsDraining() bool {
	return s.draining.Load().(bool)
}

// AllocateRangeID allocates a new RangeID from the cluster-wide RangeID allocator.
func (s *Store) AllocateRangeID(ctx context.Context) (roachpb.RangeID, error) {
	id, err := s.rangeIDAlloc.Allocate(ctx)
	if err != nil {
		return 0, err
	}
	return roachpb.RangeID(id), nil
}

// Attrs returns the attributes of the underlying store.
func (s *Store) Attrs() roachpb.Attributes {
	return s.engine.Attrs()
}

// Capacity returns the capacity of the underlying storage engine. Note that
// this does not include reservations.
// Note that Capacity() has the side effect of updating some of the store's
// internal statistics about its replicas.
func (s *Store) Capacity(useCached bool) (roachpb.StoreCapacity, error) {
	if useCached {
		s.cachedCapacity.Lock()
		capacity := s.cachedCapacity.StoreCapacity
		s.cachedCapacity.Unlock()
		if capacity != (roachpb.StoreCapacity{}) {
			return capacity, nil
		}
	}

	capacity, err := s.engine.Capacity()
	if err != nil {
		return capacity, err
	}

	now := s.cfg.Clock.Now()
	var leaseCount int32
	var rangeCount int32
	var logicalBytes int64
	var totalQueriesPerSecond float64
	var totalWritesPerSecond float64
	replicaCount := s.metrics.ReplicaCount.Value()
	bytesPerReplica := make([]float64, 0, replicaCount)
	writesPerReplica := make([]float64, 0, replicaCount)
	rankingsAccumulator := s.replRankings.newAccumulator()
	newStoreReplicaVisitor(s).Visit(func(r *Replica) bool {
		rangeCount++
		if r.OwnsValidLease(now) {
			leaseCount++
		}
		mvccStats := r.GetMVCCStats()
		logicalBytes += mvccStats.Total()
		bytesPerReplica = append(bytesPerReplica, float64(mvccStats.Total()))
		// TODO(a-robinson): How dangerous is it that these numbers will be
		// incorrectly low the first time or two it gets gossiped when a store
		// starts? We can't easily have a countdown as its value changes like for
		// leases/replicas.
		var qps float64
		if avgQPS, dur := r.leaseholderStats.avgQPS(); dur >= MinStatsDuration {
			qps = avgQPS
			totalQueriesPerSecond += avgQPS
			// TODO(a-robinson): Calculate percentiles for qps? Get rid of other percentiles?
		}
		if wps, dur := r.writeStats.avgQPS(); dur >= MinStatsDuration {
			totalWritesPerSecond += wps
			writesPerReplica = append(writesPerReplica, wps)
		}
		rankingsAccumulator.addReplica(replicaWithStats{
			repl: r,
			qps:  qps,
		})
		return true
	})
	capacity.RangeCount = rangeCount
	capacity.LeaseCount = leaseCount
	capacity.LogicalBytes = logicalBytes
	capacity.QueriesPerSecond = totalQueriesPerSecond
	capacity.WritesPerSecond = totalWritesPerSecond
	capacity.BytesPerReplica = roachpb.PercentilesFromData(bytesPerReplica)
	capacity.WritesPerReplica = roachpb.PercentilesFromData(writesPerReplica)
	s.recordNewPerSecondStats(totalQueriesPerSecond, totalWritesPerSecond)
	s.replRankings.update(rankingsAccumulator)

	s.cachedCapacity.Lock()
	s.cachedCapacity.StoreCapacity = capacity
	s.cachedCapacity.Unlock()

	return capacity, nil
}

// ReplicaCount returns the number of replicas contained by this store. This
// method is O(n) in the number of replicas and should not be called from
// performance critical code.
func (s *Store) ReplicaCount() int {
	var count int
	s.mu.replicas.Range(func(_ int64, _ unsafe.Pointer) bool {
		count++
		return true
	})
	return count
}

// Registry returns the store registry.
func (s *Store) Registry() *metric.Registry {
	return s.metrics.registry
}

// Metrics returns the store's metric struct.
func (s *Store) Metrics() *StoreMetrics {
	return s.metrics
}

// Descriptor returns a StoreDescriptor including current store
// capacity information.
func (s *Store) Descriptor(useCached bool) (*roachpb.StoreDescriptor, error) {
	capacity, err := s.Capacity(useCached)
	if err != nil {
		return nil, err
	}

	// Initialize the store descriptor.
	return &roachpb.StoreDescriptor{
		StoreID:  s.Ident.StoreID,
		Attrs:    s.Attrs(),
		Node:     *s.nodeDesc,
		Capacity: capacity,
	}, nil
}

// RangeFeed registers a rangefeed over the specified span. It sends updates to
// the provided stream and returns with an optional error when the rangefeed is
// complete.
func (s *Store) RangeFeed(
	args *roachpb.RangeFeedRequest, stream roachpb.Internal_RangeFeedServer,
) *roachpb.Error {
	if err := verifyKeys(args.Span.Key, args.Span.EndKey, true); err != nil {
		return roachpb.NewError(err)
	}

	// Get range and add command to the range for execution.
	repl, err := s.GetReplica(args.RangeID)
	if err != nil {
		return roachpb.NewError(err)
	}
	if !repl.IsInitialized() {
		// (*Store).Send has an optimization for uninitialized replicas to send back
		// a NotLeaseHolderError with a hint of where an initialized replica might
		// be found. RangeFeeds can always be served from followers and so don't
		// otherwise return NotLeaseHolderError. For simplicity we also don't return
		// one here.
		return roachpb.NewError(roachpb.NewRangeNotFoundError(args.RangeID, s.StoreID()))
	}
	return repl.RangeFeed(args, stream)
}

// updateReplicationGauges counts a number of simple replication statistics for
// the ranges in this store.
// TODO(bram): #4564 It may be appropriate to compute these statistics while
// scanning ranges. An ideal solution would be to create incremental events
// whenever availability changes.
func (s *Store) updateReplicationGauges(ctx context.Context) error {
	// Load the system config.
	cfg := s.Gossip().GetSystemConfig()
	if cfg == nil {
		return errors.Errorf("%s: system config not yet available", s)
	}

	var (
		raftLeaderCount               int64
		leaseHolderCount              int64
		leaseExpirationCount          int64
		leaseEpochCount               int64
		raftLeaderNotLeaseHolderCount int64
		quiescentCount                int64
		averageQueriesPerSecond       float64
		averageWritesPerSecond        float64

		rangeCount                int64
		unavailableRangeCount     int64
		underreplicatedRangeCount int64
		overreplicatedRangeCount  int64
		behindCount               int64
	)

	timestamp := s.cfg.Clock.Now()
	var livenessMap IsLiveMap
	if s.cfg.NodeLiveness != nil {
		livenessMap = s.cfg.NodeLiveness.GetIsLiveMap()
	}
	clusterNodes := s.ClusterNodeCount()

	var minMaxClosedTS hlc.Timestamp
	newStoreReplicaVisitor(s).Visit(func(rep *Replica) bool {
		metrics := rep.Metrics(ctx, timestamp, livenessMap, clusterNodes)
		if metrics.Leader {
			raftLeaderCount++
			if metrics.LeaseValid && !metrics.Leaseholder {
				raftLeaderNotLeaseHolderCount++
			}
		}
		if metrics.Leaseholder {
			leaseHolderCount++
			switch metrics.LeaseType {
			case roachpb.LeaseNone:
			case roachpb.LeaseExpiration:
				leaseExpirationCount++
			case roachpb.LeaseEpoch:
				leaseEpochCount++
			}
		}
		if metrics.Quiescent {
			quiescentCount++
		}
		if metrics.RangeCounter {
			rangeCount++
			if metrics.Unavailable {
				unavailableRangeCount++
			}
			if metrics.Underreplicated {
				underreplicatedRangeCount++
			}
			if metrics.Overreplicated {
				overreplicatedRangeCount++
			}
		}
		behindCount += metrics.BehindCount
		if qps, dur := rep.leaseholderStats.avgQPS(); dur >= MinStatsDuration {
			averageQueriesPerSecond += qps
		}
		if wps, dur := rep.writeStats.avgQPS(); dur >= MinStatsDuration {
			averageWritesPerSecond += wps
		}
		mc, ok := rep.maxClosed(ctx)
		if ok && (minMaxClosedTS.IsEmpty() || mc.Less(minMaxClosedTS)) {
			minMaxClosedTS = mc
		}
		return true // more
	})

	s.metrics.RaftLeaderCount.Update(raftLeaderCount)
	s.metrics.RaftLeaderNotLeaseHolderCount.Update(raftLeaderNotLeaseHolderCount)
	s.metrics.LeaseHolderCount.Update(leaseHolderCount)
	s.metrics.LeaseExpirationCount.Update(leaseExpirationCount)
	s.metrics.LeaseEpochCount.Update(leaseEpochCount)
	s.metrics.QuiescentCount.Update(quiescentCount)
	s.metrics.AverageQueriesPerSecond.Update(averageQueriesPerSecond)
	s.metrics.AverageWritesPerSecond.Update(averageWritesPerSecond)
	s.recordNewPerSecondStats(averageQueriesPerSecond, averageWritesPerSecond)

	s.metrics.RangeCount.Update(rangeCount)
	s.metrics.UnavailableRangeCount.Update(unavailableRangeCount)
	s.metrics.UnderReplicatedRangeCount.Update(underreplicatedRangeCount)
	s.metrics.OverReplicatedRangeCount.Update(overreplicatedRangeCount)
	s.metrics.RaftLogFollowerBehindCount.Update(behindCount)

	if !minMaxClosedTS.IsEmpty() {
		nanos := timeutil.Since(minMaxClosedTS.GoTime()).Nanoseconds()
		s.metrics.ClosedTimestampMaxBehindNanos.Update(nanos)
	}

	return nil
}

// checkpoint creates a RocksDB checkpoint in the auxiliary directory with the
// provided tag used in the filepath. The filepath for the checkpoint directory
// is returned.
func (s *Store) checkpoint(ctx context.Context, tag string) (string, error) {
	checkpointBase := filepath.Join(s.engine.GetAuxiliaryDir(), "checkpoints")
	_ = os.MkdirAll(checkpointBase, 0700)

	checkpointDir := filepath.Join(checkpointBase, tag)
	if err := s.engine.CreateCheckpoint(checkpointDir); err != nil {
		return "", err
	}

	return checkpointDir, nil
}

// ComputeMetrics immediately computes the current value of store metrics which
// cannot be computed incrementally. This method should be invoked periodically
// by a higher-level system which records store metrics.
//
// The tick argument should increment across repeated calls to this
// method. It is used to compute some metrics less frequently than others.
func (s *Store) ComputeMetrics(ctx context.Context, tick int) error {
	ctx = s.AnnotateCtx(ctx)
	if err := s.updateCapacityGauges(); err != nil {
		return err
	}
	if err := s.updateReplicationGauges(ctx); err != nil {
		return err
	}

	// Get the latest RocksDB stats.
	stats, err := s.engine.GetStats()
	if err != nil {
		return err
	}
	s.metrics.updateRocksDBStats(*stats)

	// Get engine Env stats.
	envStats, err := s.engine.GetEnvStats()
	if err != nil {
		return err
	}
	s.metrics.updateEnvStats(*envStats)

	sstables := s.engine.GetSSTables()
	s.metrics.RdbNumSSTables.Update(int64(sstables.Len()))
	readAmp := sstables.ReadAmplification()
	s.metrics.RdbReadAmplification.Update(int64(readAmp))
	s.metrics.RdbPendingCompaction.Update(stats.PendingCompactionBytesEstimate)
	// Log this metric infrequently (with current configurations,
	// every 10 minutes). Trigger on tick 1 instead of tick 0 so that
	// non-periodic callers of this method don't trigger expensive
	// stats.
	if tick%logSSTInfoTicks == 1 /* every 10m */ {
		log.Infof(ctx, "sstables (read amplification = %d):\n%s", readAmp, sstables)
		log.Infof(ctx, "%s", s.engine.GetCompactionStats())
	}
	return nil
}

// ClusterNodeCount returns this store's view of the number of nodes in the
// cluster. This is the metric used for adapative zone configs; ranges will not
// be reported as underreplicated if it is low. Tests that wait for full
// replication by tracking the underreplicated metric must also check for the
// expected ClusterNodeCount to avoid catching the cluster while the first node
// is initialized but the other nodes are not.
func (s *Store) ClusterNodeCount() int {
	return s.cfg.StorePool.ClusterNodeCount()
}

// HotReplicaInfo contains a range descriptor and its QPS.
type HotReplicaInfo struct {
	Desc *roachpb.RangeDescriptor
	QPS  float64
}

// HottestReplicas returns the hottest replicas on a store, sorted by their
// QPS. Only contains ranges for which this store is the leaseholder.
//
// Note that this uses cached information, so it's cheap but may be slightly
// out of date.
func (s *Store) HottestReplicas() []HotReplicaInfo {
	topQPS := s.replRankings.topQPS()
	hotRepls := make([]HotReplicaInfo, len(topQPS))
	for i := range topQPS {
		hotRepls[i].Desc = topQPS[i].repl.Desc()
		hotRepls[i].QPS = topQPS[i].qps
	}
	return hotRepls
}

// StoreKeySpanStats carries the result of a stats computation over a key range.
type StoreKeySpanStats struct {
	ReplicaCount         int
	MVCC                 enginepb.MVCCStats
	ApproximateDiskBytes uint64
}

// ComputeStatsForKeySpan computes the aggregated MVCCStats for all replicas on
// this store which contain any keys in the supplied range.
func (s *Store) ComputeStatsForKeySpan(startKey, endKey roachpb.RKey) (StoreKeySpanStats, error) {
	var result StoreKeySpanStats

	newStoreReplicaVisitor(s).Visit(func(repl *Replica) bool {
		desc := repl.Desc()
		if bytes.Compare(startKey, desc.EndKey) >= 0 || bytes.Compare(desc.StartKey, endKey) >= 0 {
			return true // continue
		}
		result.MVCC.Add(repl.GetMVCCStats())
		result.ReplicaCount++
		return true
	})

	var err error
	result.ApproximateDiskBytes, err = s.engine.ApproximateDiskBytes(startKey.AsRawKey(), endKey.AsRawKey())
	return result, err
}

// AllocatorDryRun runs the given replica through the allocator without actually
// carrying out any changes, returning all trace messages collected along the way.
// Intended to help power a debug endpoint.
func (s *Store) AllocatorDryRun(ctx context.Context, repl *Replica) (tracing.Recording, error) {
	ctx, collect, cancel := tracing.ContextWithRecordingSpan(ctx, "allocator dry run")
	defer cancel()
	canTransferLease := func() bool { return true }
	_, err := s.replicateQueue.processOneChange(
		ctx, repl, canTransferLease, true /* dryRun */)
	if err != nil {
		log.Eventf(ctx, "error simulating allocator on replica %s: %s", repl, err)
	}
	return collect(), nil
}

// ManuallyEnqueue runs the given replica through the requested queue,
// returning all trace events collected along the way as well as the error
// message returned from the queue's process method, if any.  Intended to help
// power an admin debug endpoint.
func (s *Store) ManuallyEnqueue(
	ctx context.Context, queueName string, repl *Replica, skipShouldQueue bool,
) (tracing.Recording, string, error) {
	ctx = repl.AnnotateCtx(ctx)

	var queue queueImpl
	var needsLease bool
	for _, replicaQueue := range s.scanner.queues {
		if strings.EqualFold(replicaQueue.Name(), queueName) {
			queue = replicaQueue.(queueImpl)
			needsLease = replicaQueue.NeedsLease()
		}
	}
	if queue == nil {
		return nil, "", errors.Errorf("unknown queue type %q", queueName)
	}

	sysCfg := s.cfg.Gossip.GetSystemConfig()
	if sysCfg == nil {
		return nil, "", errors.New("cannot run queue without a valid system config; make sure the cluster " +
			"has been initialized and all nodes connected to it")
	}

	// Many queues are only meant to be run on leaseholder replicas, so attempt to
	// take the lease here or bail out early if a different replica has it.
	if needsLease {
		hasLease, pErr := repl.getLeaseForGossip(ctx)
		if pErr != nil {
			return nil, "", pErr.GoError()
		}
		if !hasLease {
			return nil, fmt.Sprintf("replica %v does not have the range lease", repl), nil
		}
	}

	ctx, collect, cancel := tracing.ContextWithRecordingSpan(
		ctx, fmt.Sprintf("manual %s queue run", queueName))
	defer cancel()

	if !skipShouldQueue {
		log.Eventf(ctx, "running %s.shouldQueue", queueName)
		shouldQueue, priority := queue.shouldQueue(ctx, s.cfg.Clock.Now(), repl, sysCfg)
		log.Eventf(ctx, "shouldQueue=%v, priority=%f", shouldQueue, priority)
		if !shouldQueue {
			return collect(), "", nil
		}
	}

	log.Eventf(ctx, "running %s.process", queueName)
	err := queue.process(ctx, repl, sysCfg)
	if err != nil {
		return collect(), err.Error(), nil
	}
	return collect(), "", nil
}

// GetClusterVersion reads the the cluster version from the store-local version
// key. Returns an empty version if the key is not found.
func (s *Store) GetClusterVersion(ctx context.Context) (clusterversion.ClusterVersion, error) {
	return ReadClusterVersion(ctx, s.engine)
}

// WriteClusterVersion writes the given cluster version to the store-local cluster version key.
func WriteClusterVersion(
	ctx context.Context, writer storage.ReadWriter, cv clusterversion.ClusterVersion,
) error {
	return storage.MVCCPutProto(ctx, writer, nil, keys.StoreClusterVersionKey(), hlc.Timestamp{}, nil, &cv)
}

// ReadClusterVersion reads the the cluster version from the store-local version key.
func ReadClusterVersion(
	ctx context.Context, reader storage.Reader,
) (clusterversion.ClusterVersion, error) {
	var cv clusterversion.ClusterVersion
	_, err := storage.MVCCGetProto(ctx, reader, keys.StoreClusterVersionKey(), hlc.Timestamp{},
		&cv, storage.MVCCGetOptions{})
	return cv, err
}

func init() {
	tracing.RegisterTagRemapping("s", "store")
}<|MERGE_RESOLUTION|>--- conflicted
+++ resolved
@@ -2246,15 +2246,9 @@
 	log.Warningf(ctx, "jenndebug promotion\n")
 
 	//TODO jenndebug make this an option somehow, or make the function a closure
-<<<<<<< HEAD
-	interval := 40 * time.Second
-	promotionBatch := 1000
-	initialPromotionBatch := 4000
-=======
 	interval := 3 * time.Second
 	promotionBatch := 5000
 	initialPromotionBatch := 1000000
->>>>>>> 49f04897
 
 	// connect to all CRDB servers
 	//port := 50055
@@ -2313,10 +2307,7 @@
 			if calculateCicadaErr != nil {
 				log.Errorf(ctx, "jenndebug calculateCicadaStats err %+v\n", calculateCicadaErr)
 				// connect to Cicada
-<<<<<<< HEAD
-=======
 				timerChan = time.After(interval)
->>>>>>> 49f04897
 				continue
 			}
 
@@ -2398,32 +2389,21 @@
 					item := heap.Pop(&pq)
 					keyStatWrapper := item.(*Item).value.(KeyStatWrapper)
 
-<<<<<<< HEAD
-					log.Warningf(ctx, "jenndebug promote key from no keys %+v, qps %f\n",
-						keyStatWrapper.key, keyStatWrapper.qps)
-					promotedKey := smdbrpc.KVVersion{Key: keyStatWrapper.key}
-					promotionReq.Keys = append(promotionReq.Keys, &promotedKey)
-
-=======
 						//log.Warningf(ctx, "jenndebug promote key from no keys %+v, qps %f\n",
 						//	keyStatWrapper.key, keyStatWrapper.qps)
 						promotedKey := smdbrpc.KVVersion{Key: keyStatWrapper.key}
 						promotionReq.Keys = append(promotionReq.Keys, &promotedKey)
 
 
->>>>>>> 49f04897
 					if len(promotionReq.Keys) >= promotionBatch {
 						s.promotionHelper(ctx, promotionReq)
 						promotionReq.Keys = make([]*smdbrpc.KVVersion, 0)
 					}
 				}
 				//s.promotionHelper(ctx, promotionReq)
-<<<<<<< HEAD
-=======
 				log.Warningf(ctx, "jenndebug promoted some number of keys\n")
 				timerChan = time.After(interval)
 				continue
->>>>>>> 49f04897
 			} else if *calculateCicadaResp.QpsAvailForPromotion > 0 &&
 				*calculateCicadaResp.NumKeysAvailForPromotion > 0 {
 
@@ -2457,15 +2437,9 @@
 						promoteInBatchReq.Keys = make([]*smdbrpc.KVVersion, 0)
 					}
 				}
-<<<<<<< HEAD
-				s.promotionHelper(ctx, promoteInBatchReq)
-				log.Warningf(ctx, "jenndebug pq.len() %d, qps_from_promoted_keys %+v, num_keys_promoted %+v\n",
-					len(pq), qpsFromPromotedKeys, numKeysPromoted)
-=======
 				log.Warningf(ctx, "jenndebug pq.len() %d, qps_from_promoted_keys %+v, num_keys_promoted %+v\n",
 					len(pq), qpsFromPromotedKeys, numKeysPromoted)
 				timerChan = time.After(interval)
->>>>>>> 49f04897
 				continue
 			} else {
 
