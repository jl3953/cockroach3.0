// Copyright 2015 The Cockroach Authors.
//
// Use of this software is governed by the Business Source License
// included in the file licenses/BSL.txt.
//
// As of the Change Date specified in that file, in accordance with
// the Business Source License, use of this software will be governed
// by the Apache License, Version 2.0, included in the file
// licenses/APL.txt.

package kv

import (
	"context"
	"fmt"
	execinfrapbgrpc "github.com/cockroachdb/cockroach/pkg/smdbrpc/protos"
	"google.golang.org/grpc"
	"math/rand"
	"strings"
	"sync"

	"github.com/cockroachdb/cockroach/pkg/base"
	"github.com/cockroachdb/cockroach/pkg/roachpb"
	"github.com/cockroachdb/cockroach/pkg/storage/enginepb"
	"github.com/cockroachdb/cockroach/pkg/util/hlc"
	"github.com/cockroachdb/cockroach/pkg/util/log"
	"github.com/cockroachdb/cockroach/pkg/util/protoutil"
	"github.com/cockroachdb/cockroach/pkg/util/retry"
	"github.com/cockroachdb/cockroach/pkg/util/stop"
	"github.com/cockroachdb/cockroach/pkg/util/tracing"
	"github.com/pkg/errors"
)

// KeyValue represents a single key/value pair. This is similar to
// roachpb.KeyValue except that the value may be nil. The timestamp
// in the value will be populated with the MVCC timestamp at which this
// value was read if this struct was produced by a GetRequest or
// ScanRequest which uses the KEY_VALUES ScanFormat. Values created from
// a ScanRequest which uses the BATCH_RESPONSE ScanFormat will contain a
// zero Timestamp.
type KeyValue struct {
	Key   roachpb.Key
	Value *roachpb.Value
}

func (kv *KeyValue) String() string {
	return kv.Key.String() + "=" + kv.PrettyValue()
}

// Exists returns true iff the value exists.
func (kv *KeyValue) Exists() bool {
	return kv.Value != nil
}

// PrettyValue returns a human-readable version of the value as a string.
func (kv *KeyValue) PrettyValue() string {
	if kv.Value == nil {
		return "nil"
	}
	switch kv.Value.GetTag() {
	case roachpb.ValueType_INT:
		v, err := kv.Value.GetInt()
		if err != nil {
			return fmt.Sprintf("%v", err)
		}
		return fmt.Sprintf("%d", v)
	case roachpb.ValueType_FLOAT:
		v, err := kv.Value.GetFloat()
		if err != nil {
			return fmt.Sprintf("%v", err)
		}
		return fmt.Sprintf("%v", v)
	case roachpb.ValueType_BYTES:
		v, err := kv.Value.GetBytes()
		if err != nil {
			return fmt.Sprintf("%v", err)
		}
		return fmt.Sprintf("%q", v)
	case roachpb.ValueType_TIME:
		v, err := kv.Value.GetTime()
		if err != nil {
			return fmt.Sprintf("%v", err)
		}
		return v.String()
	}
	return fmt.Sprintf("%x", kv.Value.RawBytes)
}

// ValueBytes returns the value as a byte slice. This method will panic if the
// value's type is not a byte slice.
func (kv *KeyValue) ValueBytes() []byte {
	if kv.Value == nil {
		return nil
	}
	bytes, err := kv.Value.GetBytes()
	if err != nil {
		panic(err)
	}
	return bytes
}

// ValueInt returns the value decoded as an int64. This method will panic if
// the value cannot be decoded as an int64.
func (kv *KeyValue) ValueInt() int64 {
	if kv.Value == nil {
		return 0
	}
	i, err := kv.Value.GetInt()
	if err != nil {
		panic(err)
	}
	return i
}

// ValueProto parses the byte slice value into msg.
func (kv *KeyValue) ValueProto(msg protoutil.Message) error {
	if kv.Value == nil {
		msg.Reset()
		return nil
	}
	return kv.Value.GetProto(msg)
}

// Result holds the result for a single DB or Txn operation (e.g. Get, Put,
// etc).
type Result struct {
	calls int
	// Err contains any error encountered when performing the operation.
	Err error
	// Rows contains the key/value pairs for the operation. The number of rows
	// returned varies by operation. For Get, Put, CPut, Inc and Del the number
	// of rows returned is the number of keys operated on. For Scan the number of
	// rows returned is the number or rows matching the scan capped by the
	// maxRows parameter and other options. For DelRange Rows is nil.
	Rows []KeyValue

	// Keys is set by some operations instead of returning the rows themselves.
	Keys []roachpb.Key

	// ResumeSpan is the the span to be used on the next operation in a
	// sequence of operations. It is returned whenever an operation over a
	// span of keys is bounded and the operation returns before completely
	// running over the span. It allows the operation to be called again with
	// a new shorter span of keys. A nil span is set when the operation has
	// successfully completed running through the span.
	ResumeSpan *roachpb.Span
	// When ResumeSpan is populated, this specifies the reason why the operation
	// wasn't completed and needs to be resumed.
	ResumeReason roachpb.ResponseHeader_ResumeReason

	// RangeInfos contains information about the replicas that produced this
	// result.
	// This is only populated if Err == nil and if ReturnRangeInfo has been set on
	// the request.
	RangeInfos []roachpb.RangeInfo
}

// ResumeSpanAsValue returns the resume span as a value if one is set,
// or an empty span if one is not set.
func (r *Result) ResumeSpanAsValue() roachpb.Span {
	if r.ResumeSpan == nil {
		return roachpb.Span{}
	}
	return *r.ResumeSpan
}

func (r Result) String() string {
	if r.Err != nil {
		return r.Err.Error()
	}
	var buf strings.Builder
	for i := range r.Rows {
		if i > 0 {
			buf.WriteString("\n")
		}
		fmt.Fprintf(&buf, "%d: %s", i, &r.Rows[i])
	}
	return buf.String()
}

// DBContext contains configuration parameters for DB.
type DBContext struct {
	// UserPriority is the default user priority to set on API calls. If
	// userPriority is set to any value except 1 in call arguments, this
	// value is ignored.
	UserPriority roachpb.UserPriority
	// NodeID provides the node ID for setting the gateway node and avoiding
	// clock uncertainty for root transactions started at the gateway.
	NodeID *base.NodeIDContainer
	// Stopper is used for async tasks.
	Stopper *stop.Stopper
}

// DefaultDBContext returns (a copy of) the default options for
// NewDBWithContext.
func DefaultDBContext() DBContext {
	return DBContext{
		UserPriority: roachpb.NormalUserPriority,
		NodeID:       &base.NodeIDContainer{},
		Stopper:      stop.NewStopper(),
	}
}

// CrossRangeTxnWrapperSender is a Sender whose purpose is to wrap
// non-transactional requests that span ranges into a transaction so they can
// execute atomically.
//
// TODO(andrei, bdarnell): This is a wart. Our semantics are that batches are
// atomic, but there's only historical reason for that. We should disallow
// non-transactional batches and scans, forcing people to use transactions
// instead. And then this Sender can go away.
type CrossRangeTxnWrapperSender struct {
	db      *DB
	wrapped Sender
}

var _ Sender = &CrossRangeTxnWrapperSender{}

// Send implements the Sender interface.
func (s *CrossRangeTxnWrapperSender) Send(
	ctx context.Context, ba roachpb.BatchRequest,
) (*roachpb.BatchResponse, *roachpb.Error) {
	if ba.Txn != nil {
		log.Fatalf(ctx, "CrossRangeTxnWrapperSender can't handle transactional requests")
	}

	br, pErr := s.wrapped.Send(ctx, ba)
	if _, ok := pErr.GetDetail().(*roachpb.OpRequiresTxnError); !ok {
		return br, pErr
	}

	err := s.db.Txn(ctx, func(ctx context.Context, txn *Txn) error {
		txn.SetDebugName("auto-wrap")
		b := txn.NewBatch()
		b.Header = ba.Header
		for _, arg := range ba.Requests {
			req := arg.GetInner().ShallowCopy()
			b.AddRawRequest(req)
		}
		err := txn.CommitInBatch(ctx, b)
		br = b.RawResponse()
		return err
	})
	if err != nil {
		return nil, roachpb.NewError(err)
	}
	br.Txn = nil // hide the evidence
	return br, nil
}

// Wrapped returns the wrapped sender.
func (s *CrossRangeTxnWrapperSender) Wrapped() Sender {
	return s.wrapped
}

// DB is a database handle to a single cockroach cluster. A DB is safe for
// concurrent use by multiple goroutines.
type DB struct {
	log.AmbientContext

	factory TxnSenderFactory
	clock   *hlc.Clock
	ctx     DBContext
	// crs is the sender used for non-transactional requests.
	crs CrossRangeTxnWrapperSender

	cicadaClients	sync.Map
	numClients	int
}
type ConnectionObjectWrapper struct {

	serializer chan bool
	clientConn execinfrapbgrpc.HotshardGatewayClient
}

func NewConnectionObjectWrapper(address string) (*ConnectionObjectWrapper, error) {

	conn, err := grpc.Dial(address, grpc.WithInsecure(), grpc.WithBlock())
	if err != nil {
		log.Fatalf(context.Background(), "jenndebug rpc failed")
	}
	//defer conn.Close()
	client := execinfrapbgrpc.NewHotshardGatewayClient(conn)

	connObj := &ConnectionObjectWrapper{
		serializer: make(chan bool, 1),
		clientConn: client,
	}

	return connObj, nil
}

func (connObj *ConnectionObjectWrapper) TryGetClient() (*execinfrapbgrpc.HotshardGatewayClient, bool) {
	select{
	case connObj.serializer <- true:
		return &connObj.clientConn, true
	default:
		return nil, false
	}
}

func (connObj *ConnectionObjectWrapper) ReturnClient() {
	_ = <-connObj.serializer
}

func (db *DB) GetClientPtrAndItsIndex() (*execinfrapbgrpc.HotshardGatewayClient, int) {
	i := rand.Intn(db.numClients)
    //failed := 0
	for {
		if connObj, ok := db.cicadaClients.Load(i); ok {
			cObj := connObj.(*ConnectionObjectWrapper)
			if clientPtr, acquired := cObj.TryGetClient(); acquired {
				return clientPtr, i
			} else {
				i = (i + 1) % db.numClients
				continue
			}
		} else {
			log.Fatalf(context.Background(), "jenndebug GetClient failed\n")
			return nil, -1
		}
	}
}

func (db *DB) ReturnClient(index int) {
	connObj, _ := db.cicadaClients.Load(index)
	connObj.(*ConnectionObjectWrapper).ReturnClient()
}

func (db *DB) CreateCicadaClients(numClients int, address string) {

	for i := 0; i < numClients; i++ {

		if connObj, err := NewConnectionObjectWrapper(address); err == nil {
			db.cicadaClients.Store(i, connObj)
		} else {
			log.Fatalf(context.Background(), "jenndebug createCicadaClients failed %+v\n", err)
		}

<<<<<<< HEAD
		log.Warningf(context.Background(), "jenndebug cicada clients created\n")
=======
>>>>>>> 34c02040
	}
	db.numClients = numClients
}

// NonTransactionalSender returns a Sender that can be used for sending
// non-transactional requests. The Sender is capable of transparently wrapping
// non-transactional requests that span ranges in transactions.
//
// The Sender returned should not be used for sending transactional requests -
// it bypasses the TxnCoordSender. Use db.Txn() or db.NewTxn() for transactions.
func (db *DB) NonTransactionalSender() Sender {
	return &db.crs
}

// GetFactory returns the DB's TxnSenderFactory.
func (db *DB) GetFactory() TxnSenderFactory {
	return db.factory
}

// Clock returns the DB's hlc.Clock.
func (db *DB) Clock() *hlc.Clock {
	return db.clock
}

// NewDB returns a new DB.
func NewDB(actx log.AmbientContext, factory TxnSenderFactory, clock *hlc.Clock) *DB {
	return NewDBWithContext(actx, factory, clock, DefaultDBContext())
}

// NewDBWithContext returns a new DB with the given parameters.
func NewDBWithContext(
	actx log.AmbientContext, factory TxnSenderFactory, clock *hlc.Clock, ctx DBContext,
) *DB {
	if actx.Tracer == nil {
		panic("no tracer set in AmbientCtx")
	}
	db := &DB{
		AmbientContext: actx,
		factory:        factory,
		clock:          clock,
		ctx:            ctx,
		crs: CrossRangeTxnWrapperSender{
			wrapped: factory.NonTransactionalSender(),
		},
	}
	db.crs.db = db
	return db
}

// Get retrieves the value for a key, returning the retrieved key/value or an
// error. It is not considered an error for the key not to exist.
//
//   r, err := db.Get("a")
//   // string(r.Key) == "a"
//
// key can be either a byte slice or a string.
func (db *DB) Get(ctx context.Context, key interface{}) (KeyValue, error) {
	b := &Batch{}
	b.Get(key)
	return getOneRow(db.Run(ctx, b), b)
}

// GetProto retrieves the value for a key and decodes the result as a proto
// message. If the key doesn't exist, the proto will simply be reset.
//
// key can be either a byte slice or a string.
func (db *DB) GetProto(ctx context.Context, key interface{}, msg protoutil.Message) error {
	_, err := db.GetProtoTs(ctx, key, msg)
	return err
}

// GetProtoTs retrieves the value for a key and decodes the result as a proto
// message. It additionally returns the timestamp at which the key was read.
// If the key doesn't exist, the proto will simply be reset and a zero timestamp
// will be returned. A zero timestamp will also be returned if unmarshaling
// fails.
//
// key can be either a byte slice or a string.
func (db *DB) GetProtoTs(
	ctx context.Context, key interface{}, msg protoutil.Message,
) (hlc.Timestamp, error) {
	r, err := db.Get(ctx, key)
	if err != nil {
		return hlc.Timestamp{}, err
	}
	if err := r.ValueProto(msg); err != nil || r.Value == nil {
		return hlc.Timestamp{}, err
	}
	return r.Value.Timestamp, nil
}

// Put sets the value for a key.
//
// key can be either a byte slice or a string. value can be any key type, a
// protoutil.Message or any Go primitive type (bool, int, etc).
func (db *DB) Put(ctx context.Context, key, value interface{}) error {
	b := &Batch{}
	b.Put(key, value)
	return getOneErr(db.Run(ctx, b), b)
}

// PutInline sets the value for a key, but does not maintain
// multi-version values. The most recent value is always overwritten.
// Inline values cannot be mutated transactionally and should be used
// with caution.
//
// key can be either a byte slice or a string. value can be any key type, a
// protoutil.Message or any Go primitive type (bool, int, etc).
func (db *DB) PutInline(ctx context.Context, key, value interface{}) error {
	b := &Batch{}
	b.PutInline(key, value)
	return getOneErr(db.Run(ctx, b), b)
}

// CPut conditionally sets the value for a key if the existing value is equal
// to expValue. To conditionally set a value only if there is no existing entry
// pass nil for expValue. Note that this must be an interface{}(nil), not a
// typed nil value (e.g. []byte(nil)).
//
// Returns an error if the existing value is not equal to expValue.
//
// key can be either a byte slice or a string. value can be any key type, a
// protoutil.Message or any Go primitive type (bool, int, etc).
func (db *DB) CPut(ctx context.Context, key, value interface{}, expValue *roachpb.Value) error {
	b := &Batch{}
	b.CPut(key, value, expValue)
	return getOneErr(db.Run(ctx, b), b)
}

// InitPut sets the first value for a key to value. A ConditionFailedError is
// reported if a value already exists for the key and it's not equal to the
// value passed in. If failOnTombstones is set to true, tombstones count as
// mismatched values and will cause a ConditionFailedError.
//
// key can be either a byte slice or a string. value can be any key type, a
// protoutil.Message or any Go primitive type (bool, int, etc). It is illegal to
// set value to nil.
func (db *DB) InitPut(ctx context.Context, key, value interface{}, failOnTombstones bool) error {
	b := &Batch{}
	b.InitPut(key, value, failOnTombstones)
	return getOneErr(db.Run(ctx, b), b)
}

// Inc increments the integer value at key. If the key does not exist it will
// be created with an initial value of 0 which will then be incremented. If the
// key exists but was set using Put or CPut an error will be returned.
//
// key can be either a byte slice or a string.
func (db *DB) Inc(ctx context.Context, key interface{}, value int64) (KeyValue, error) {
	b := &Batch{}
	b.Inc(key, value)
	return getOneRow(db.Run(ctx, b), b)
}

func (db *DB) scan(
	ctx context.Context,
	begin, end interface{},
	maxRows int64,
	isReverse bool,
	forUpdate bool,
	readConsistency roachpb.ReadConsistencyType,
) ([]KeyValue, error) {
	b := &Batch{}
	b.Header.ReadConsistency = readConsistency
	if maxRows > 0 {
		b.Header.MaxSpanRequestKeys = maxRows
	}
	b.scan(begin, end, isReverse, forUpdate)
	r, err := getOneResult(db.Run(ctx, b), b)
	return r.Rows, err
}

// Scan retrieves the rows between begin (inclusive) and end (exclusive) in
// ascending order.
//
// The returned []KeyValue will contain up to maxRows elements.
//
// key can be either a byte slice or a string.
func (db *DB) Scan(ctx context.Context, begin, end interface{}, maxRows int64) ([]KeyValue, error) {
	return db.scan(ctx, begin, end, maxRows, false /* isReverse */, false /* forUpdate */, roachpb.CONSISTENT)
}

// ScanForUpdate retrieves the rows between begin (inclusive) and end
// (exclusive) in ascending order. Unreplicated, exclusive locks are
// acquired on each of the returned keys.
//
// The returned []KeyValue will contain up to maxRows elements.
//
// key can be either a byte slice or a string.
func (db *DB) ScanForUpdate(
	ctx context.Context, begin, end interface{}, maxRows int64,
) ([]KeyValue, error) {
	return db.scan(ctx, begin, end, maxRows, false /* isReverse */, true /* forUpdate */, roachpb.CONSISTENT)
}

// ReverseScan retrieves the rows between begin (inclusive) and end (exclusive)
// in descending order.
//
// The returned []KeyValue will contain up to maxRows elements.
//
// key can be either a byte slice or a string.
func (db *DB) ReverseScan(
	ctx context.Context, begin, end interface{}, maxRows int64,
) ([]KeyValue, error) {
	return db.scan(ctx, begin, end, maxRows, true /* isReverse */, false /* forUpdate */, roachpb.CONSISTENT)
}

// ReverseScanForUpdate retrieves the rows between begin (inclusive) and end
// (exclusive) in descending order. Unreplicated, exclusive locks are acquired
// on each of the returned keys.
//
// The returned []KeyValue will contain up to maxRows elements.
//
// key can be either a byte slice or a string.
func (db *DB) ReverseScanForUpdate(
	ctx context.Context, begin, end interface{}, maxRows int64,
) ([]KeyValue, error) {
	return db.scan(ctx, begin, end, maxRows, true /* isReverse */, true /* forUpdate */, roachpb.CONSISTENT)
}

// Del deletes one or more keys.
//
// key can be either a byte slice or a string.
func (db *DB) Del(ctx context.Context, keys ...interface{}) error {
	b := &Batch{}
	b.Del(keys...)
	return getOneErr(db.Run(ctx, b), b)
}

// DelRange deletes the rows between begin (inclusive) and end (exclusive).
//
// TODO(pmattis): Perhaps the result should return which rows were deleted.
//
// key can be either a byte slice or a string.
func (db *DB) DelRange(ctx context.Context, begin, end interface{}) error {
	b := &Batch{}
	b.DelRange(begin, end, false)
	return getOneErr(db.Run(ctx, b), b)
}

// AdminMerge merges the range containing key and the subsequent range. After
// the merge operation is complete, the range containing key will contain all of
// the key/value pairs of the subsequent range and the subsequent range will no
// longer exist. Neither range may contain learner replicas, if one does, an
// error is returned.
//
// key can be either a byte slice or a string.
func (db *DB) AdminMerge(ctx context.Context, key interface{}) error {
	b := &Batch{}
	b.adminMerge(key)
	return getOneErr(db.Run(ctx, b), b)
}

// AdminSplit splits the range at splitkey.
//
// spanKey is a key within the range that should be split, and splitKey is the
// key at which that range should be split. splitKey is not used exactly as
// provided--it is first mutated by keys.EnsureSafeSplitKey. Accounting for
// this mutation sometimes requires constructing a key that falls in a
// different range, hence the separation between spanKey and splitKey. See
// #16008 for details, and #16344 for the tracking issue to clean this mess up
// properly.
//
// expirationTime is the timestamp when the split expires and is eligible for
// automatic merging by the merge queue. To specify that a split should
// immediately be eligible for automatic merging, set expirationTime to
// hlc.Timestamp{} (I.E. the zero timestamp). To specify that a split should
// never be eligible, set expirationTime to hlc.MaxTimestamp.
//
// The keys can be either byte slices or a strings.
func (db *DB) AdminSplit(
	ctx context.Context, spanKey, splitKey interface{}, expirationTime hlc.Timestamp,
) error {
	b := &Batch{}
	b.adminSplit(spanKey, splitKey, expirationTime)
	return getOneErr(db.Run(ctx, b), b)
}

// SplitAndScatter is a helper that wraps AdminSplit + AdminScatter.
func (db *DB) SplitAndScatter(
	ctx context.Context, key roachpb.Key, expirationTime hlc.Timestamp,
) error {
	if err := db.AdminSplit(ctx, key, key, expirationTime); err != nil {
		return err
	}
	scatterReq := &roachpb.AdminScatterRequest{
		RequestHeader:   roachpb.RequestHeaderFromSpan(roachpb.Span{Key: key, EndKey: key.Next()}),
		RandomizeLeases: true,
	}
	if _, pErr := SendWrapped(ctx, db.NonTransactionalSender(), scatterReq); pErr != nil {
		return pErr.GoError()
	}
	return nil
}

// AdminUnsplit removes the sticky bit of the range specified by splitKey.
//
// splitKey is the start key of the range whose sticky bit should be removed.
//
// If splitKey is not the start key of a range, then this method will throw an
// error. If the range specified by splitKey does not have a sticky bit set,
// then this method will not throw an error and is a no-op.
func (db *DB) AdminUnsplit(ctx context.Context, splitKey interface{}) error {
	b := &Batch{}
	b.adminUnsplit(splitKey)
	return getOneErr(db.Run(ctx, b), b)
}

// AdminTransferLease transfers the lease for the range containing key to the
// specified target. The target replica for the lease transfer must be one of
// the existing replicas of the range.
//
// key can be either a byte slice or a string.
//
// When this method returns, it's guaranteed that the old lease holder has
// applied the new lease, but that's about it. It's not guaranteed that the new
// lease holder has applied it (so it might not know immediately that it is the
// new lease holder).
func (db *DB) AdminTransferLease(
	ctx context.Context, key interface{}, target roachpb.StoreID,
) error {
	b := &Batch{}
	b.adminTransferLease(key, target)
	return getOneErr(db.Run(ctx, b), b)
}

// AdminChangeReplicas adds or removes a set of replicas for a range.
func (db *DB) AdminChangeReplicas(
	ctx context.Context,
	key interface{},
	expDesc roachpb.RangeDescriptor,
	chgs []roachpb.ReplicationChange,
) (*roachpb.RangeDescriptor, error) {
	b := &Batch{}
	b.adminChangeReplicas(key, expDesc, chgs)
	if err := getOneErr(db.Run(ctx, b), b); err != nil {
		return nil, err
	}
	responses := b.response.Responses
	if len(responses) == 0 {
		return nil, errors.Errorf("unexpected empty responses for AdminChangeReplicas")
	}
	resp, ok := responses[0].GetInner().(*roachpb.AdminChangeReplicasResponse)
	if !ok {
		return nil, errors.Errorf("unexpected response of type %T for AdminChangeReplicas",
			responses[0].GetInner())
	}
	desc := resp.Desc
	return &desc, nil
}

// AdminRelocateRange relocates the replicas for a range onto the specified
// list of stores.
func (db *DB) AdminRelocateRange(
	ctx context.Context, key interface{}, targets []roachpb.ReplicationTarget,
) error {
	b := &Batch{}
	b.adminRelocateRange(key, targets)
	return getOneErr(db.Run(ctx, b), b)
}

// WriteBatch applies the operations encoded in a BatchRepr, which is the
// serialized form of a RocksDB Batch. The command cannot span Ranges and must
// be run on an empty keyrange.
func (db *DB) WriteBatch(ctx context.Context, begin, end interface{}, data []byte) error {
	b := &Batch{}
	b.writeBatch(begin, end, data)
	return getOneErr(db.Run(ctx, b), b)
}

// AddSSTable links a file into the RocksDB log-structured merge-tree. Existing
// data in the range is cleared.
func (db *DB) AddSSTable(
	ctx context.Context,
	begin, end interface{},
	data []byte,
	disallowShadowing bool,
	stats *enginepb.MVCCStats,
	ingestAsWrites bool,
) error {
	b := &Batch{}
	b.addSSTable(begin, end, data, disallowShadowing, stats, ingestAsWrites)
	return getOneErr(db.Run(ctx, b), b)
}

// sendAndFill is a helper which sends the given batch and fills its results,
// returning the appropriate error which is either from the first failing call,
// or an "internal" error.
func sendAndFill(ctx context.Context, send SenderFunc, b *Batch) error {
	// Errors here will be attached to the results, so we will get them from
	// the call to fillResults in the regular case in which an individual call
	// fails. But send() also returns its own errors, so there's some dancing
	// here to do because we want to run fillResults() so that the individual
	// result gets initialized with an error from the corresponding call.
	var ba roachpb.BatchRequest
	ba.Requests = b.reqs
	ba.Header = b.Header
	b.response, b.pErr = send(ctx, ba)
	b.fillResults(ctx)
	if b.pErr == nil {
		b.pErr = roachpb.NewError(b.resultErr())
	}
	return b.pErr.GoError()
}

// Run executes the operations queued up within a batch. Before executing any
// of the operations the batch is first checked to see if there were any errors
// during its construction (e.g. failure to marshal a proto message).
//
// The operations within a batch are run in parallel and the order is
// non-deterministic. It is an unspecified behavior to modify and retrieve the
// same key within a batch.
//
// Upon completion, Batch.Results will contain the results for each
// operation. The order of the results matches the order the operations were
// added to the batch.
func (db *DB) Run(ctx context.Context, b *Batch) error {
	if err := b.prepare(); err != nil {
		return err
	}
	return sendAndFill(ctx, db.send, b)
}

// NewTxn creates a new RootTxn.
func (db *DB) NewTxn(ctx context.Context, debugName string) *Txn {
	txn := NewTxn(ctx, db, db.ctx.NodeID.Get())
	txn.SetDebugName(debugName)
	return txn
}

// Txn executes retryable in the context of a distributed transaction. The
// transaction is automatically aborted if retryable returns any error aside
// from recoverable internal errors, and is automatically committed
// otherwise. The retryable function should have no side effects which could
// cause problems in the event it must be run more than once.
func (db *DB) Txn(ctx context.Context, retryable func(context.Context, *Txn) error) error {
	// TODO(radu): we should open a tracing Span here (we need to figure out how
	// to use the correct tracer).

	txn := NewTxn(ctx, db, db.ctx.NodeID.Get())
	txn.SetDebugName("unnamed")
	err := txn.exec(ctx, func(ctx context.Context, txn *Txn) error {
		return retryable(ctx, txn)
	})
	if err != nil {
		txn.CleanupOnError(ctx, err)
	}
	// Terminate TransactionRetryWithProtoRefreshError here, so it doesn't cause a higher-level
	// txn to be retried. We don't do this in any of the other functions in DB; I
	// guess we should.
	if _, ok := err.(*roachpb.TransactionRetryWithProtoRefreshError); ok {
		return errors.Wrapf(err, "terminated retryable error")
	}
	return err
}

// send runs the specified calls synchronously in a single batch and returns
// any errors. Returns (nil, nil) for an empty batch.
func (db *DB) send(
	ctx context.Context, ba roachpb.BatchRequest,
) (*roachpb.BatchResponse, *roachpb.Error) {
	return db.sendUsingSender(ctx, ba, db.NonTransactionalSender())
}

// sendUsingSender uses the specified sender to send the batch request.
func (db *DB) sendUsingSender(
	ctx context.Context, ba roachpb.BatchRequest, sender Sender,
) (*roachpb.BatchResponse, *roachpb.Error) {
	if len(ba.Requests) == 0 {
		return nil, nil
	}
	if err := ba.ReadConsistency.SupportsBatch(ba); err != nil {
		return nil, roachpb.NewError(err)
	}
	if ba.UserPriority == 0 && db.ctx.UserPriority != 1 {
		ba.UserPriority = db.ctx.UserPriority
	}

	tracing.AnnotateTrace()
	br, pErr := sender.Send(ctx, ba)
	if pErr != nil {
		if log.V(1) {
			log.Infof(ctx, "failed batch: %s", pErr)
		}
		return nil, pErr
	}
	return br, nil
}

// getOneErr returns the error for a single-request Batch that was run.
// runErr is the error returned by Run, b is the Batch that was passed to Run.
func getOneErr(runErr error, b *Batch) error {
	if runErr != nil && len(b.Results) > 0 {
		return b.Results[0].Err
	}
	return runErr
}

// getOneResult returns the result for a single-request Batch that was run.
// runErr is the error returned by Run, b is the Batch that was passed to Run.
func getOneResult(runErr error, b *Batch) (Result, error) {
	if runErr != nil {
		if len(b.Results) > 0 {
			return b.Results[0], b.Results[0].Err
		}
		return Result{Err: runErr}, runErr
	}
	res := b.Results[0]
	if res.Err != nil {
		panic("run succeeded even through the result has an error")
	}
	return res, nil
}

// getOneRow returns the first row for a single-request Batch that was run.
// runErr is the error returned by Run, b is the Batch that was passed to Run.
func getOneRow(runErr error, b *Batch) (KeyValue, error) {
	res, err := getOneResult(runErr, b)
	if err != nil {
		return KeyValue{}, err
	}
	return res.Rows[0], nil
}

// IncrementValRetryable increments a key's value by a specified amount and
// returns the new value.
//
// It performs the increment as a retryable non-transactional increment. The key
// might be incremented multiple times because of the retries.
func IncrementValRetryable(ctx context.Context, db *DB, key roachpb.Key, inc int64) (int64, error) {
	var err error
	var res KeyValue
	for r := retry.Start(base.DefaultRetryOptions()); r.Next(); {
		res, err = db.Inc(ctx, key, inc)
		switch err.(type) {
		case *roachpb.UnhandledRetryableError, *roachpb.AmbiguousResultError:
			continue
		}
		break
	}
	return res.ValueInt(), err
}<|MERGE_RESOLUTION|>--- conflicted
+++ resolved
@@ -337,10 +337,6 @@
 			log.Fatalf(context.Background(), "jenndebug createCicadaClients failed %+v\n", err)
 		}
 
-<<<<<<< HEAD
-		log.Warningf(context.Background(), "jenndebug cicada clients created\n")
-=======
->>>>>>> 34c02040
 	}
 	db.numClients = numClients
 }
