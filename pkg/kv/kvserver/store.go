--- conflicted
+++ resolved
@@ -2187,10 +2187,6 @@
 			timerChan = time.After(batchingInterval)
 
 			if len(batchOfCicadaTxns) > 0 {
-<<<<<<< HEAD
-				//log.Warningf(ctx, "jenndebug timeout fired batchSize=%d\n", len(batchOfCicadaTxns))
-=======
->>>>>>> ea603da6
 
 				// copy batch of txns to cicada
 				batchOfCicadaTxnsCopy := make([]kv.SubmitTxnWrapper, len(batchOfCicadaTxns))
@@ -2249,17 +2245,10 @@
 
 	log.Warningf(ctx, "jenndebug promotion\n")
 
-<<<<<<< HEAD
 	//TODO jenndebug make this an option somehow, or make the function a closure
 	interval := 40 * time.Second
 	promotionBatch := 5000
 	initialPromotionBatch := 1000000
-=======
-	interval := 2 * time.Second
-
-	promotionBatch := 5000
-	initialPromotionBatch := 4000
->>>>>>> ea603da6
 
 	// connect to all CRDB servers
 	//port := 50055
@@ -2390,52 +2379,30 @@
 				promotionReq := smdbrpc.PromoteKeysReq{
 					Keys: []*smdbrpc.KVVersion{},
 				}
-<<<<<<< HEAD
-=======
 
 				for i := 0; i < initialPromotionBatch && pq.Len() > 0; i++ {
 					item := heap.Pop(&pq)
 					keyStatWrapper := item.(*Item).value.(KeyStatWrapper)
->>>>>>> ea603da6
-
-				for j := 0; j < initialPromotionBatch && pq.Len() > 0; j += promotionBatch {
-					for i := 0; i < promotionBatch && pq.Len() > 0; i++ {
-						item := heap.Pop(&pq)
-						keyStatWrapper := item.(*Item).value.(KeyStatWrapper)
-
-<<<<<<< HEAD
+
 						log.Warningf(ctx, "jenndebug promote key from no keys %+v, qps %f\n",
 							keyStatWrapper.key, keyStatWrapper.qps)
 						promotedKey := smdbrpc.KVVersion{Key: keyStatWrapper.key}
 						promotionReq.Keys = append(promotionReq.Keys, &promotedKey)
 
-					}
-
-					// wait for promotion to finish
-					crdbCtx, crdbCancel := context.WithTimeout(ctx, time.Second)
-					defer crdbCancel()
-					_, _ = s.crdbClientWrappers[0].client.PromoteKeys(crdbCtx, &promotionReq)
-				}
-=======
+
 					if len(promotionReq.Keys) >= promotionBatch {
 						s.promotionHelper(ctx, promotionReq)
 						promotionReq.Keys = make([]*smdbrpc.KVVersion, 0)
 					}
 				}
 				//s.promotionHelper(ctx, promotionReq)
->>>>>>> ea603da6
 			} else if *calculateCicadaResp.QpsAvailForPromotion > 0 &&
 				*calculateCicadaResp.NumKeysAvailForPromotion > 0 {
 
 				// if promotion only
 
-<<<<<<< HEAD
-				var qps_from_promoted_keys float64 = 0
-				var num_keys_promoted uint64 = 0
-=======
 				var qpsFromPromotedKeys float64 = 0
 				var numKeysPromoted uint64 = 0
->>>>>>> ea603da6
 				log.Warningf(ctx, "jenndebug promotion only resp.qpsAvail %d, resp.numKeys %d\n",
 					*calculateCicadaResp.QpsAvailForPromotion, *calculateCicadaResp.NumKeysAvailForPromotion)
 				promoteInBatchReq := smdbrpc.PromoteKeysReq{
@@ -2458,33 +2425,11 @@
 					log.Warningf(ctx, "jenndebug promote key %+v, qps %f\n",
 						keyStatWrapper.key, keyStatWrapper.qps)
 
-<<<<<<< HEAD
-					keysSoFar++
-					if keysSoFar >= promotionBatch {
-						keysSoFar = 0
-						// TODO	jenndebug is this even right
-						go func(promotionReq smdbrpc.PromoteKeysReq) {
-							crdbCtx, crdbCancel := context.WithTimeout(ctx, time.Second)
-							defer crdbCancel()
-							_, _ = s.crdbClientWrappers[0].client.PromoteKeys(crdbCtx, &promotionReq)
-						}(promoteInBatchReq)
-						promoteInBatchReq.Keys = make([]*smdbrpc.KVVersion, 0)
-					}
-				}
-				// promote keys in parallel
-				go func(promotionReq smdbrpc.PromoteKeysReq) {
-					crdbCtx, crdbCancel := context.WithTimeout(ctx, time.Second)
-					defer crdbCancel()
-					_, _ = s.crdbClientWrappers[0].client.PromoteKeys(crdbCtx,
-						&promotionReq)
-				}(promoteInBatchReq)
-=======
 					if len(promoteInBatchReq.Keys) >= promotionBatch {
 						s.promotionHelper(ctx, promoteInBatchReq)
 						promoteInBatchReq.Keys = make([]*smdbrpc.KVVersion, 0)
 					}
 				}
->>>>>>> ea603da6
 				log.Warningf(ctx, "jenndebug pq.len() %d, qps_from_promoted_keys %+v, num_keys_promoted %+v\n",
 					len(pq), qpsFromPromotedKeys, numKeysPromoted)
 				continue
@@ -2842,7 +2787,6 @@
 	}
 
 	// Update all nodes' promotion maps
-<<<<<<< HEAD
 	//for _, wrapper := range rbServer.store.crdbClientWrappers {
 	//	crdbCtx, crdbCancel := context.WithTimeout(ctx, time.Second)
 	//	defer crdbCancel()
@@ -2868,34 +2812,6 @@
 	//	}
 	//
 	//}
-=======
-	for _, wrapper := range rbServer.store.crdbClientWrappers {
-		crdbCtx, crdbCancel := context.WithTimeout(ctx, time.Second)
-		defer crdbCancel()
-
-		if updateMapsResp, updateMapsErr := wrapper.client.UpdatePromotionMap(crdbCtx, &updateMapReq); updateMapsErr == nil {
-			for i, mapUpdated := range updateMapsResp.WereSuccessfullyMigrated {
-				if *mapUpdated.IsSuccessfullyMigrated {
-
-				} else {
-					// did not successfully update map of key
-					roachKey := roachpb.Key(updateMapReq.Keys[i].Key)
-					originalIdx := mapKeyToIdx[roachKey.String()]
-					txns[originalIdx].CleanupOnError(ctx,
-						roachpb.NewErrorf("promotion key %s failed to update map on CRDB node"+
-							" %+v", roachKey.String(), wrapper.address).GoError())
-					respBools[originalIdx] = false
-					log.Fatalf(ctx, "promotion key %s map failed to update on CRDB node %+v",
-						roachKey.String(), wrapper.address)
-				}
-			}
-		} else {
-			log.Fatalf(ctx, "promotion updateMaps rpc failed to send, sendErr %+v\n", updateMapsErr)
-		}
-
-	}
->>>>>>> ea603da6
-
 	// update this node's promotion map
 	for _, promotedKey := range promotionReqToCicada.Keys {
 		cicadaKey := kv.CicadaAffiliatedKey{
