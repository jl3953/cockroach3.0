--- conflicted
+++ resolved
@@ -573,16 +573,10 @@
 	// apply it for all web endpoints.
 	s.mux.Handle(adminPrefix, gwMux)
 	s.mux.Handle(ts.URLPrefix, gwMux)
-<<<<<<< HEAD
 	s.mux.Handle(statusPrefix, gwMux)
 	s.mux.Handle("/health", gwMux)
 	s.mux.Handle(statusVars, http.HandlerFunc(s.status.handleVars))
-	log.Trace(ctx, "added http endpoints")
-=======
-	s.mux.Handle(statusPrefix, s.status)
-	s.mux.Handle(healthEndpoint, s.status)
 	log.Event(ctx, "added http endpoints")
->>>>>>> bbb31612
 
 	if err := sdnotify.Ready(); err != nil {
 		log.Errorf(s.Ctx(), "failed to signal readiness using systemd protocol: %s", err)
